--- conflicted
+++ resolved
@@ -6,7 +6,6 @@
     dynamo
 )
 from edgeflip.celery import celery
-import datetime
 
 import datetime
 from freezegun import freeze_time
@@ -14,21 +13,13 @@
 @freeze_time('2013-01-01')
 class TestCeleryTasks(EdgeFlipTestCase):
 
-<<<<<<< HEAD
-    def _token(self):
-        '''helper to return a token'''
-        return datastructs.TokenInfo(tok='1',
-                                     own=1,
-                                     app=1,
-                                     exp=datetime.datetime.now() +
-                                     datetime.timedelta(days=365))
-
-=======
     def setUp(self):
         super(TestCeleryTasks, self).setUp()
+
+
+
         expires = datetime.datetime(2100, 1, 1, 12, 0, 0)
-        self.token = datastructs.TokenInfo('1', '1', '1', expires)
->>>>>>> dc19f943
+        self.token = datastructs.TokenInfo('1', 1, 1, expires)
 
     def test_proximity_rank_three(self):
         ''' Test that calls tasks.proximity_rank_three with dummy args. This
@@ -36,12 +27,7 @@
         ID to the caller. As such, we assert that we receive a valid Celery
         task ID.
         '''
-<<<<<<< HEAD
-        token = self._token()
-        task_id = tasks.proximity_rank_three(True, 1, token)
-=======
         task_id = tasks.proximity_rank_three(True, 1, self.token)
->>>>>>> dc19f943
         assert task_id
         assert celery.AsyncResult(task_id)
 
@@ -53,24 +39,13 @@
         Pass in True for mock mode, a dummy FB id, and a dummy token. Should
         get back a lengthy list of Edges.
         '''
-<<<<<<< HEAD
-        token = self._token()
-        ranked_edges = tasks.px3_crawl(True, 1, token)
-=======
         ranked_edges = tasks.px3_crawl(True, 1, self.token)
->>>>>>> dc19f943
         assert all((isinstance(x, datastructs.Edge) for x in ranked_edges))
 
     def test_perform_filtering(self):
         ''' Runs the filtering celery task '''
-<<<<<<< HEAD
-        token = self._token()
-        ranked_edges = tasks.px3_crawl(True, 1, token)
-        edges, cs_filter, cs, generic, campaign_id, content_id = tasks.perform_filtering(
-=======
         ranked_edges = tasks.px3_crawl(True, 1, self.token)
         edges_ranked, edges_filtered, filter_id, cs_slug, campaign_id, content_id = tasks.perform_filtering(
->>>>>>> dc19f943
             ranked_edges,
             'local',
             1,
@@ -88,24 +63,13 @@
         assert (cs_slug is None) or (isinstance(cs_slug, basestring))
 
     def test_proximity_rank_four(self):
-<<<<<<< HEAD
-        token = self._token()
-        ranked_edges = tasks.proximity_rank_four(True, 1, token)
-=======
         ranked_edges = tasks.proximity_rank_four(True, 1, self.token)
->>>>>>> dc19f943
         assert all((isinstance(x, datastructs.Edge) for x in ranked_edges))
         assert all((x.countsIn.postLikes is not None for x in ranked_edges))
 
         # Make sure some edges were created.
-<<<<<<< HEAD
         edges = list(dynamo.fetch_all_incoming_edges())
         assert edges
-=======
-        curs = self.conn.cursor()
-        sql = 'SELECT * FROM edges WHERE fbid_target=%s'
-        row_count = curs.execute(sql, 1)
-        assert row_count
 
     def test_fallback_cascade(self):
         # Some test users and edges
@@ -157,5 +121,4 @@
 
         self.assertEquals(edges_filtered.secondaryIds(), [1, 2])
         self.assertEquals(edges_filtered.tiers[0]['campaignId'], 5)
-        self.assertEquals(edges_filtered.tiers[1]['campaignId'], 4)
->>>>>>> dc19f943
+        self.assertEquals(edges_filtered.tiers[1]['campaignId'], 4)