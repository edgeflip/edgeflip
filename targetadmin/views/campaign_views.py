import csv
import json

from django.conf import settings
from django.core.mail import send_mail
from django.shortcuts import get_object_or_404, redirect, render


from targetadmin import utils
from targetadmin import forms
from targetshare.models import relational
from targetshare.utils import encodeDES
from targetadmin.views.base import (
    ClientRelationListView,
    ClientRelationDetailView,
)


class CampaignListView(ClientRelationListView):
    model = relational.Campaign
    object_string = 'Campaign'
    detail_url_name = 'targetadmin:campaign-detail'
    create_url_name = 'targetadmin:campaign-new'


campaign_list = CampaignListView.as_view()


class CampaignDetailView(ClientRelationDetailView):
    model = relational.Campaign
    object_string = 'Campaign'
    edit_url_name = 'targetadmin:campaign-edit'
    template_name = 'targetadmin/campaign_detail.html'

    def get_context_data(self, **kwargs):
        context = super(CampaignDetailView, self).get_context_data(**kwargs)
        context.update({
            'properties': self.object.campaignproperties.for_datetime(datetime=None).get(),
            'choice_set': self.object.campaignchoicesets.for_datetime(datetime=None).get(),
        })
        return context


campaign_detail = CampaignDetailView.as_view()


@utils.auth_client_required
def campaign_create(request, client_pk):
    client = get_object_or_404(relational.Client, pk=client_pk)
    clone_pk = request.GET.get('clone_pk')
    if clone_pk:
        clone = get_object_or_404(relational.Campaign, pk=clone_pk, client=client)
        clone_props = clone.campaignproperties.get()
        campaign_choice_set = clone.campaign_choice_set()
        initial = {
            'faces_url': clone_props.client_faces_url,
            'thanks_url': clone_props.client_thanks_url,
            'error_url': clone_props.client_error_url,
            'fallback_campaign': clone_props.fallback_campaign,
            'fallback_content': clone_props.fallback_content,
            'cascading_fallback': clone_props.fallback_is_cascading,
            'min_friends_to_show': clone_props.min_friends,
            'global_filter': clone.global_filter(),
            'button_style': clone.button_style(),
            'choice_set': campaign_choice_set and campaign_choice_set.choice_set,
            'allow_generic': campaign_choice_set.allow_generic if campaign_choice_set else False,
            'generic_url_slug': campaign_choice_set and campaign_choice_set.generic_url_slug,
            'generic_fb_object': clone.generic_fb_object(),
            'fb_object': clone.fb_object(),
        }
    else:
        initial = {'min_friends_to_show': 1}

    if request.method == 'POST':
        form = forms.CampaignForm(client=client, data=request.POST)
        if form.is_valid():
            campaign = form.save()
            return redirect('targetadmin:campaign-detail', client.pk, campaign.pk)
    else:
        form = forms.CampaignForm(client=client, initial=initial)

    return render(request, 'targetadmin/campaign_edit.html', {
        'client': client,
        'form': form
    })

@utils.auth_client_required
def campaign_wizard(request, client_pk, campaign_pk):
    from pprint import pprint
    client = get_object_or_404(relational.Client, pk=client_pk)
    if campaign_pk:
        campaign = get_object_or_404(relational.Campaign, pk=campaign_pk)
        fb_attr_inst = campaign.fb_object()
        campaign_properties = campaign.campaignproperties.get()
        empty_fallback = False
        fallback_campaign = campaign_properties.fallback_campaign
        while fallback_campaign:
            pprint(dir(fallback_campaign.campaignchoicesets.get().choice_set.choicesetfilters.get()))
            empty_choice_set = fallback_campaign.campaignchoicesets.get().choice_set.choicesetfilters.get().filter(
                choicesetfilters__filter__filterfeatures__isnull=True)
            empty_choice_set = fallback_campaign.campaignchoicesets.get().choice_set.choicesetfilters.filter(
                choicesetfilters__filter__filterfeatures__isnull=True)
            if empty_choice_set.exists():
                empty_fallback = True
                break
            else:
                fallback_campaign = fallback_campaign.campaignproperties.get().fallback_campaign
        campaign_form = forms.CampaignWizardForm(
            name=campaign.name,
            faces_url=campaign_properties.get().client_faces_url,
            error_url=campaign_properties.get().client_error_url,
            thanks_url=campaign_properties.get().client_thanks_url,
            content_url=campaign_properties.get().client_thanks_url,
            include_empty_fallback=empty_fallback
        )
    else:
        fb_attr_inst = relational.FBObjectAttribute(
            og_action='support', og_type='cause')
        campaign_form = forms.CampaignWizardForm()
    fb_obj_form = forms.FBObjectWizardForm(instance=fb_attr_inst)
    if request.method == 'POST':
        fb_obj_form = forms.FBObjectWizardForm(
            request.POST, instance=fb_attr_inst)
        campaign_form = forms.CampaignWizardForm(request.POST)
        if fb_obj_form.is_valid() and campaign_form.is_valid():
            campaign_name = campaign_form.cleaned_data['name']
            filter_feature_layers = []
            ranking_feature_layers = []
            enabled_filters = (request.POST.get('enabled-filters-{}'.format(index), '')
                               for index in xrange(1, 5))
            for inputs in csv.reader(enabled_filters):
                if not inputs:
                    continue

                filter_feature_layer = []
                ranking_feature_layer = []
                for feature_string in inputs:
                    (feature, operator, value) = feature_string.split('.')
                    if feature == 'interest':
                        feature = 'topics[{}]'.format(value)
                        operator = relational.FilterFeature.Operator.MIN
                        value = settings.ADMIN_TOPICS_FILTER_THRESHOLD

                        # topics filters also get a ranking:
                        try:
                            ranking_key_feature = relational.RankingKeyFeature.objects.filter(
                                feature=feature,
                                reverse=True,
                                ranking_key__client=client,
                            )[0]
                        except IndexError:
                            ranking_key_feature = relational.RankingKeyFeature(
                                feature=feature,
                                feature_type=relational.RankingFeatureType.objects.get_topics(),
                                reverse=True,
                            )
                        else:
                            ranking_key_feature.pk = None

                        ranking_feature_layer.append(ranking_key_feature)

                    try:
                        # Go for an existing one
                        ff = relational.FilterFeature.objects.filter(
                            feature=feature,
                            operator=operator,
                            value=value,
                            filter__client=client,
                        )[0]
                    except IndexError:
                        # It'll get saved further down below
                        ff = relational.FilterFeature(
                            feature=feature,
                            operator=operator,
                            value=value,
                        )
                    else:
                        ff.pk = None

                    filter_feature_layer.append(ff)

                filter_feature_layers.append(filter_feature_layer)
                ranking_feature_layers.append(ranking_feature_layer)

            # Create root filter whether we have filter features or not:
            root_filter = client.filters.create(
                name='{} {} Root Filter'.format(client.name, campaign_name),
            )
            root_choiceset = client.choicesets.create(
                name='{} {} Root ChoiceSet'.format(client.name, campaign_name),
            )
            root_choiceset.choicesetfilters.create(filter=root_filter)
            choice_sets = [root_choiceset]

            # Assign filter features:
            for (layer_count, filter_feature_layer) in enumerate(filter_feature_layers):
                try:
                    cs = choice_sets[layer_count]
                except IndexError:
                    choice_set_filter = client.filters.create(
                        name='{} {}'.format(client.name, campaign_name),
                    )
                    cs = client.choicesets.create(name=campaign_name)
                    cs.choicesetfilters.create(filter=choice_set_filter)
                    choice_sets.append(cs)
                else:
                    choice_set_filter = cs.choicesetfilters.get().filter

                for feature in filter_feature_layer:
                    feature.pk = None
                    feature.filter = choice_set_filter
                    feature.save()

            if ranking_feature_layers:
                ranking_keys = []
                for ranking_feature_layer in ranking_feature_layers:
                    if ranking_feature_layer:
                        ranking_key = client.rankingkeys.create(
                            name='{} {}'.format(client.name, campaign_name),
                        )
                        for (feature_index, ranking_key_feature) in enumerate(ranking_feature_layer):
                            ranking_key_feature.pk = None
                            ranking_key_feature.ranking_key = ranking_key
                            ranking_key_feature.ordinal_position = feature_index
                            ranking_key_feature.save()
                    else:
                        ranking_key = None

                    ranking_keys.append(ranking_key)
            else:
                # Campaign defines no filtering at all;
                # but we'll still have a root filter in `choice_sets` to match:
                ranking_keys = [None]

            fb_obj = client.fbobjects.create(
                name='{} {}'.format(client.name, campaign_name),
            )
            fb_attr = fb_obj_form.save()
            fb_attr.fb_object = fb_obj
            fb_attr.save()

            content = client.clientcontent.create(
                name='{} {}'.format(client.name, campaign_name),
                url=campaign_form.cleaned_data.get('content_url'),
            )

            # Global Filter
            empty_filters = client.filters.filter(filterfeatures=None)
            if empty_filters.exists():
                global_filter = empty_filters[0]
            else:
                global_filter = client.filters.create(
                    name='{} empty global filter'.format(client.name)
                )

            # Button Style
            if client.buttonstyles.exists():
                button_style = client.buttonstyles.all()[0]
            else:
                button_style = client.buttonstyles.create()

            # Need to make sure they didn't want a filterless campaign,
            # which would make the empty fallback irrelevant.
            if (campaign_form.cleaned_data['include_empty_fallback'] and
               root_filter.filterfeatures.exists()):
                # Find an empty choiceset filter group
                empty_choices = client.choicesets.filter(
                    choicesetfilters__filter__filterfeatures=None,
                )
                if empty_choices.exists():
                    empty_cs = empty_choices[0]
                else:
                    empty_cs = client.choicesets.create(
                        name='{} {} Empty ChoiceSet'.format(client.name, campaign_name)
                    )
                    # Already have a known empty filter
                    empty_cs.choicesetfilters.create(filter=global_filter)
                choice_sets.append(empty_cs)
                ranking_keys.append(None)

            # Page Style
            if client.pagestyles.exists():
                page_styles = client.pagestyles.filter(
                    starred=True,
                    page__code=relational.Page.FRAME_FACES,
                )
            else:
                page_styles = relational.PageStyle.objects.filter(
                    client=None,
                    starred=True,
                    page__code=relational.Page.FRAME_FACES,
                )

            last_camp = None
            campaigns = []
            for (rank, cs, ranking_key) in reversed(zip(range(len(choice_sets)),
                                                        choice_sets,
                                                        ranking_keys)):
                camp = client.campaigns.create(name='{} {}'.format(campaign_name, rank + 1))
                camp.campaignbuttonstyles.create(button_style=button_style, rand_cdf=1.0)
                camp.campaignglobalfilters.create(filter=global_filter, rand_cdf=1.0)
                camp.campaignchoicesets.create(choice_set=cs, rand_cdf=1.0)
                if ranking_key:
                    camp.campaignrankingkeys.create(ranking_key=ranking_key)

                camp.campaignproperties.create(
                    client_faces_url=campaign_form.cleaned_data['faces_url'],
                    client_thanks_url=campaign_form.cleaned_data['thanks_url'],
                    client_error_url=campaign_form.cleaned_data['error_url'],
                    fallback_campaign=last_camp,
                    fallback_is_cascading=bool(last_camp),
                    status=relational.CampaignProperties.STATUS['DRAFT']
                )
                camp.campaignfbobjects.create(fb_object=fb_obj, rand_cdf=1.0)
                page_style_set = relational.PageStyleSet.objects.create()
                page_style_set.page_styles = page_styles
                camp.campaignpagestylesets.create(
                    page_style_set=page_style_set,
                    rand_cdf=1.0,
                )
                campaigns.append(camp)
                last_camp = camp

            # Check to see if we need to generate the faces_url
            if campaign_form.cleaned_data['faces_url']:
                faces_url = campaign_form.cleaned_data['faces_url']
            else:
                encoded_url = encodeDES('{}/{}'.format(last_camp.pk, content.pk))
                faces_url = 'https://apps.facebook.com/{}/{}/'.format(client.fb_app_name, encoded_url)

            for camp in campaigns:
                properties = camp.campaignproperties.get()
                properties.client_faces_url = faces_url
                properties.root_campaign = last_camp
                properties.save()

            send_mail(
                '{} Created New Campaigns'.format(client.name),
                'Campaign PK: {} created. Please verify it and its children.'.format(last_camp.pk),
                settings.ADMIN_FROM_ADDRESS,
                settings.ADMIN_NOTIFICATION_LIST,
                fail_silently=True
            )
            return redirect(
                'targetadmin:campaign-wizard-finish',
                client.pk, last_camp.pk, content.pk
            )

    filter_features = relational.FilterFeature.objects.filter(
        filter__client=client,
        feature__isnull=False,
        operator__isnull=False,
        value__isnull=False,
    ).values('feature', 'operator', 'value').distinct()

    return render(request, 'targetadmin/campaign_wizard.html', {
        'client': client,
        'fb_obj_form': fb_obj_form,
        'campaign_form': campaign_form,
        'filter_features': filter_features
    })


@utils.auth_client_required
def campaign_summary(request, client_pk, campaign_pk):
    return render(
        request,
        'targetadmin/campaign_summary_page.html',
        get_campaign_summary_data(client_pk, campaign_pk)
    )


@utils.auth_client_required
def campaign_wizard_finish(request, client_pk, campaign_pk, content_pk):
    return render(
        request,
        'targetadmin/campaign_wizard_finish.html',
        get_campaign_summary_data(client_pk, campaign_pk, content_pk)
    )


def get_campaign_summary_data(client_pk, campaign_pk, content_pk=None):
    client = get_object_or_404(relational.Client, pk=client_pk)
    root_campaign = get_object_or_404(relational.Campaign, pk=campaign_pk, client=client)

    if content_pk:
        content = get_object_or_404(relational.ClientContent, pk=content_pk)
    else:
        # FIXME
        content = relational.ClientContent.objects.filter(name='{} {}'.format(client.name, root_campaign.name[:-2]))
        if content.count() == 1:
            content = get_object_or_404(content)
        else:
            content = list(content[:1])[0]

<<<<<<< HEAD
    fb_obj_attributes = root_campaign.fb_object().fbobjectattribute_set

    def get_filters( properties ):
        return [ list( filter.values('feature', 'operator', 'value').distinct() ) for filter in\
            [ choice_set.filter.filterfeatures.all() for choice_set in properties.campaign.choice_set().choicesetfilters.all() ] ]

    filters = [ get_filters(properties) ]
    while properties.fallback_campaign:
        properties = properties.fallback_campaign.campaignproperties.get()
        filters.append( get_filters(properties) )

    return {
        'contentURL': content.url,
        'clientPK': client.pk,
        'name': root_campaign.name[:-2],
        'filters': json.dumps(filters),
        'campaign_properties': json.dumps(list(root_campaign.campaignproperties.values()), cls=DjangoJSONEncoder),
        'fb_obj_attributes': json.dumps(list(fb_obj_attributes.values()), cls=DjangoJSONEncoder)
=======
    fb_obj_attributes = root_campaign.fb_object().fbobjectattribute_set.get()

    filters = []
    campaign1 = root_campaign
    while campaign1:
        filters.append([
            list(choice_set_filter.filter.filterfeatures.values(
                'feature', 'operator', 'value', 'feature_type__code',
            ).iterator())
            for choice_set_filter in campaign1.choice_set().choicesetfilters.all()
        ])
        properties1 = campaign1.campaignproperties.get()
        campaign1 = properties1.fallback_campaign

    return {
        'client': client,
        'content': content,
        'root_campaign': root_campaign,
        'campaign_properties': root_campaign.campaignproperties.get(),
        'fb_obj_attributes': fb_obj_attributes,
        'filters': json.dumps(filters),
>>>>>>> 2d2d2612
    }<|MERGE_RESOLUTION|>--- conflicted
+++ resolved
@@ -393,27 +393,7 @@
         else:
             content = list(content[:1])[0]
 
-<<<<<<< HEAD
     fb_obj_attributes = root_campaign.fb_object().fbobjectattribute_set
-
-    def get_filters( properties ):
-        return [ list( filter.values('feature', 'operator', 'value').distinct() ) for filter in\
-            [ choice_set.filter.filterfeatures.all() for choice_set in properties.campaign.choice_set().choicesetfilters.all() ] ]
-
-    filters = [ get_filters(properties) ]
-    while properties.fallback_campaign:
-        properties = properties.fallback_campaign.campaignproperties.get()
-        filters.append( get_filters(properties) )
-
-    return {
-        'contentURL': content.url,
-        'clientPK': client.pk,
-        'name': root_campaign.name[:-2],
-        'filters': json.dumps(filters),
-        'campaign_properties': json.dumps(list(root_campaign.campaignproperties.values()), cls=DjangoJSONEncoder),
-        'fb_obj_attributes': json.dumps(list(fb_obj_attributes.values()), cls=DjangoJSONEncoder)
-=======
-    fb_obj_attributes = root_campaign.fb_object().fbobjectattribute_set.get()
 
     filters = []
     campaign1 = root_campaign
@@ -428,11 +408,10 @@
         campaign1 = properties1.fallback_campaign
 
     return {
-        'client': client,
-        'content': content,
-        'root_campaign': root_campaign,
-        'campaign_properties': root_campaign.campaignproperties.get(),
-        'fb_obj_attributes': fb_obj_attributes,
+        'contentURL': content.url,
+        'clientPK': client.pk,
+        'name': root_campaign.name[:-2],
         'filters': json.dumps(filters),
->>>>>>> 2d2d2612
+        'campaign_properties': json.dumps(list(root_campaign.campaignproperties.values()), cls=DjangoJSONEncoder),
+        'fb_obj_attributes': json.dumps(list(fb_obj_attributes.values()), cls=DjangoJSONEncoder)
     }