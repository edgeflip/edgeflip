--- conflicted
+++ resolved
@@ -7,23 +7,15 @@
 import MySQLdb as mysql
 
 from . import datastructs
-<<<<<<< HEAD
-# from . import database_rds as db # modify this to swtch db implementations
-from . import config as conf
 
 config = conf.getConfig(includeDefaults=True)
-=======
-from . import facebook
-from . import database_rds as db # modify this to swtch db implementations
-from .settings import config 
->>>>>>> df4fdb5b
+from .settings import config
 
 logger = logging.getLogger(__name__)
 
 
 
 def getConn():
-<<<<<<< HEAD
     #return db.getConn()
     return mysql.connect(config['dbhost'], config['dbuser'], config['dbpass'], config['dbname'], charset="utf8", use_unicode=True)
 
@@ -216,41 +208,15 @@
     freshnessDate = datetime.datetime.now() - datetime.timedelta(days=freshnessDays)
     logging.debug("getting user %s, freshness date is %s" % (userId, freshnessDate.strftime("%Y-%m-%d %H:%M:%S")))
     sql = """SELECT fbid, fname, lname, gender, birthday, city, state, updated FROM users WHERE fbid=%s""" % userId
-    #logging.debug(sql)
-=======
-    return db.getConn()
-
-def dateFromIso(dateStr):
-    if (dateStr):
-        dateElts = dateStr.split('-')
-        if (len(dateElts) == 3): 
-            y, m, d = dateElts
-            return datetime.date(int(y), int(m), int(d))
-    return None        
-
-def getUserDb(connP, userId, freshness=36525, freshnessIncludeEdge=False): # 100 years!
-    conn = connP if (connP is not None) else db.getConn()
-
-    freshness_date = datetime.date.today() - datetime.timedelta(days=freshness)
-    logger.debug("getting user %s, freshness date is %s", userId, freshness_date.strftime("%Y-%m-%d %H:%M:%S"))
-    sql = """SELECT fbid, fname, lname, gender, birthday, city, state, token, friend_token, updated FROM users WHERE fbid=%s""" % userId
-
->>>>>>> df4fdb5b
+
     curs = conn.cursor()
     curs.execute(sql)
     rec = curs.fetchone()
     if (rec is None):
         ret = None
     else:
-<<<<<<< HEAD
         fbid, fname, lname, gender, birthday, city, state, updated = rec
         logging.debug("getting user %s, update date is %s" % (userId, updated.strftime("%Y-%m-%d %H:%M:%S")))
-=======
-
-        fbid, fname, lname, gender, birthday, city, state, token, friend_token, updated = rec
-        updateDate = datetime.date.fromtimestamp(updated)
-        logger.debug("getting user %s, update date is %s", userId, updateDate.strftime("%Y-%m-%d %H:%M:%S"))
->>>>>>> df4fdb5b
 
         if (updated <= freshnessDate):
             ret = None
@@ -258,10 +224,7 @@
             if (freshnessIncludeEdge):
                 curs.execute("SELECT max(updated) as freshnessEdge FROM edges WHERE prim_id=%s OR sec_id=%s", (userId, userId))
                 rec = curs.fetchone()
-<<<<<<< HEAD
-=======
-
->>>>>>> df4fdb5b
+
                 updatedEdge = rec[0]
                 if (updatedEdge is None) or (datetime.date.fromtimestamp(updatedEdge) < freshnessDate):
                     ret = None
@@ -356,12 +319,9 @@
     tCount = updateTokensDb(curs, [e.secondary for e in edges], token)
     eCount = updateFriendEdgesDb(curs, edges)
     conn.commit()
-<<<<<<< HEAD
+    logger.debug("updateFriendEdgesDb() thread %d updated %d friends and %d edges for user %d (took %s)", threading.current_thread().ident, fCount, eCount, user.id, tim.elapsedPr())
     logging.debug("updateFriendEdgesDb() thread %d updated %d friends, %d tokens, %d edges for user %d (took %s)" %
                     (threading.current_thread().ident, fCount, tCount, eCount, user.id, tim.elapsedPr()))
-=======
-    logger.debug("updateFriendEdgesDb() thread %d updated %d friends and %d edges for user %d (took %s)", threading.current_thread().ident, fCount, eCount, user.id, tim.elapsedPr())
->>>>>>> df4fdb5b
     conn.close()
     return eCount
 
@@ -536,11 +496,8 @@
         conn.commit()
         insertCount += 1
 
-<<<<<<< HEAD
+    logger.debug("_writeEventsDb() thread %d updated %d %s event(s) from session %s", threading.current_thread().ident, insertCount, eventType, sessionId)
     logging.debug("_writeEventsDb() thread %d updated %d %s event(s) from session %s" % (threading.current_thread().ident, insertCount, eventType, sessionId))
-=======
-    logger.debug("_writeEventsDb() thread %d updated %d %s event(s) from session %s", threading.current_thread().ident, insertCount, eventType, sessionId)
->>>>>>> df4fdb5b
     conn.close()
 
     return insertCount
@@ -552,61 +509,12 @@
                              args=(sessionId, ip, userId, friendIds, eventType, appId, content, activityId))
         t.daemon = False
         t.start()
-<<<<<<< HEAD
+        logger.debug("writeEventsDb() spawning background thread %d for %s event from session %s", t.ident, eventType, sessionId)
         logging.debug("writeEventsDb() spawning background thread %d for %s event from session %s" % (
             t.ident, eventType, sessionId))
         return 0
     else:
+        logger.debug("writeEventsDb() foreground thread %d for %s event from session %s", threading.current_thread().ident, eventType, sessionId)
         logging.debug("writeEventsDb() foreground thread %d for %s event from session %s" % (
             threading.current_thread().ident, eventType, sessionId))
-        return _writeEventsDb(sessionId, ip, userId, friendIds, eventType, appId, content, activityId)
-=======
-        logger.debug("writeEventsDb() spawning background thread %d for %s event from session %s", t.ident, eventType, sessionId)
-        return 0
-    else:
-        logger.debug("writeEventsDb() foreground thread %d for %s event from session %s", threading.current_thread().ident, eventType, sessionId)
-        return _writeEventsDb(sessionId, ip, userId, friendIds, eventType, appId, content, activityId)
-
-
-# will not overwrite full crawl values with partial crawl nulls unless explicitly told to do so
-def updateFriendEdgesDb(curs, edges, overwriteOutgoing=False): 
-
-    incoming = ['in_post_likes', 'in_post_comms', 'in_stat_likes', 'in_stat_comms']
-    outgoing = ['out_post_likes', 'out_post_comms', 'out_stat_likes', 'out_stat_comms']
-
-    coalesceCols = []
-    overwriteCols = incoming + ['mut_friends', 'updated']
-    if (overwriteOutgoing):
-        overwriteCols.extend(outgoing)
-    else:
-        coalesceCols.extend(outgoing)
-
-    joinCols = ['prim_id', 'sec_id']
-
-    vals = [ {
-                'prim_id' : e.primary.id, 'sec_id' : e.secondary.id, 
-                'in_post_likes' : e.inPostLikes, 'in_post_comms' : e.inPostComms,
-                'in_stat_likes' : e.inStatLikes, 'in_stat_comms' : e.inStatComms,
-                'out_post_likes' : e.outPostLikes, 'out_post_comms' : e.outPostComms,
-                'out_stat_likes' : e.outStatLikes, 'out_stat_comms' : e.outStatComms,
-                'mut_friends' : e.mutuals, 'updated' : time.time() 
-             } for e in edges ]
-
-    return db.insert_update(curs, 'edges', coalesceCols, overwriteCols, joinCols, vals)
-
-
-def updateUsersDb(curs, users, tok, tokFriend):
-
-    coalesceCols = ['token', 'friend_token']
-    overwriteCols = ['fname', 'lname', 'gender', 'birthday', 'city', 'state', 'updated']
-    joinCols = ['fbid']
-
-    vals = [ { 
-                'fbid' : u.id, 'fname' : u.fname, 'lname' : u.lname, 'gender' : u.gender, 
-                'birthday' : str(u.birthday), 'city' : u.city, 'state' : u.state, 
-                   'token' : tok, 'friend_token' : tokFriend, 'updated' : time.time()
-             } for u in users ]
-
-    return db.insert_update(curs, 'users', coalesceCols, overwriteCols, joinCols, vals)
-
->>>>>>> df4fdb5b
+        return _writeEventsDb(sessionId, ip, userId, friendIds, eventType, appId, content, activityId)