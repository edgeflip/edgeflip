import csv
import json

from django.conf import settings
from django.core.mail import send_mail
from django.shortcuts import get_object_or_404, redirect, render


from targetadmin import utils
from targetadmin import forms
from targetshare.models import relational
from targetshare.utils import encodeDES
from targetadmin.views.base import (
    ClientRelationListView,
    ClientRelationDetailView,
)


class CampaignListView(ClientRelationListView):
    model = relational.Campaign
    object_string = 'Campaign'
    detail_url_name = 'targetadmin:campaign-detail'
    create_url_name = 'targetadmin:campaign-new'


campaign_list = CampaignListView.as_view()


class CampaignDetailView(ClientRelationDetailView):
    model = relational.Campaign
    object_string = 'Campaign'
    edit_url_name = 'targetadmin:campaign-edit'
    template_name = 'targetadmin/campaign_detail.html'

    def get_context_data(self, **kwargs):
        context = super(CampaignDetailView, self).get_context_data(**kwargs)
        context.update({
            'properties': self.object.campaignproperties.for_datetime(datetime=None).get(),
            'choice_set': self.object.campaignchoicesets.for_datetime(datetime=None).get(),
        })
        return context


campaign_detail = CampaignDetailView.as_view()


@utils.auth_client_required
def campaign_create(request, client_pk):
    client = get_object_or_404(relational.Client, pk=client_pk)
    clone_pk = request.GET.get('clone_pk')
    if clone_pk:
        clone = get_object_or_404(relational.Campaign, pk=clone_pk, client=client)
        clone_props = clone.campaignproperties.get()
        campaign_choice_set = clone.campaign_choice_set()
        initial = {
            'faces_url': clone_props.client_faces_url,
            'thanks_url': clone_props.client_thanks_url,
            'error_url': clone_props.client_error_url,
            'fallback_campaign': clone_props.fallback_campaign,
            'fallback_content': clone_props.fallback_content,
            'cascading_fallback': clone_props.fallback_is_cascading,
            'min_friends_to_show': clone_props.min_friends,
            'global_filter': clone.global_filter(),
            'button_style': clone.button_style(),
            'choice_set': campaign_choice_set and campaign_choice_set.choice_set,
            'allow_generic': campaign_choice_set.allow_generic if campaign_choice_set else False,
            'generic_url_slug': campaign_choice_set and campaign_choice_set.generic_url_slug,
            'generic_fb_object': clone.generic_fb_object(),
            'fb_object': clone.fb_object(),
        }
    else:
        initial = {'min_friends_to_show': 1}

    if request.method == 'POST':
        form = forms.CampaignForm(client=client, data=request.POST)
        if form.is_valid():
            campaign = form.save()
            return redirect('targetadmin:campaign-detail', client.pk, campaign.pk)
    else:
        form = forms.CampaignForm(client=client, initial=initial)

    return render(request, 'targetadmin/campaign_edit.html', {
        'client': client,
        'form': form
    })

@utils.auth_client_required
def campaign_wizard(request, client_pk, campaign_pk):
<<<<<<< HEAD
    from pprint import pprint
    client = get_object_or_404(relational.Client, pk=client_pk)
    if campaign_pk:
        campaign = get_object_or_404(relational.Campaign, pk=campaign_pk)
        fb_attr_inst = campaign.fb_object()
        campaign_properties = campaign.campaignproperties.get()
        empty_fallback = False
        fallback_campaign = campaign_properties.fallback_campaign
        while fallback_campaign:
            pprint(dir(fallback_campaign.campaignchoicesets.get().choice_set.choicesetfilters.get()))
            empty_choice_set = fallback_campaign.campaignchoicesets.get().choice_set.choicesetfilters.get().filter(
                choicesetfilters__filter__filterfeatures__isnull=True)
            empty_choice_set = fallback_campaign.campaignchoicesets.get().choice_set.choicesetfilters.filter(
                choicesetfilters__filter__filterfeatures__isnull=True)
=======
    client = get_object_or_404(relational.Client, pk=client_pk)
    campaign_filters = list()
    original_name = ''

    if campaign_pk and request.method == 'GET':
        campaign = get_object_or_404(relational.Campaign, pk=campaign_pk)
        fb_attr_inst = campaign.fb_object().fbobjectattribute_set.get()
        campaign_properties = campaign.campaignproperties.get()
        campaign_filters=[ list(campaign
            .choice_set().choicesetfilters.get()
            .filter.filterfeatures.values(
                'feature', 'value', 'operator', 'feature_type__code'
            ))
        ]
        original_name = campaign.name[:-2]
        empty_fallback = False
        fallback_campaign = campaign_properties.fallback_campaign
        while fallback_campaign:
            if fallback_campaign.choice_set().choicesetfilters.count():
                campaign_filters.append( list(fallback_campaign
                    .choice_set().choicesetfilters.get()
                    .filter.filterfeatures.values(
                        'feature', 'value', 'operator', 'feature_type__code'
                    ))
                )
            empty_choice_set = fallback_campaign.campaignchoicesets.filter(
                choice_set__choicesetfilters__filter__filterfeatures__isnull=True)
>>>>>>> 29e6a47c
            if empty_choice_set.exists():
                empty_fallback = True
                break
            else:
                fallback_campaign = fallback_campaign.campaignproperties.get().fallback_campaign
<<<<<<< HEAD
        campaign_form = forms.CampaignWizardForm(
            name=campaign.name,
            faces_url=campaign_properties.get().client_faces_url,
            error_url=campaign_properties.get().client_error_url,
            thanks_url=campaign_properties.get().client_thanks_url,
            content_url=campaign_properties.get().client_thanks_url,
            include_empty_fallback=empty_fallback
        )
=======

        campaign_form = forms.CampaignWizardForm( dict(
            name=original_name,
            faces_url=campaign_properties.client_faces_url,
            error_url=campaign_properties.client_error_url,
            thanks_url=campaign_properties.client_thanks_url,
            content_url=campaign_properties.client_thanks_url,
            include_empty_fallback=empty_fallback
        ) )
>>>>>>> 29e6a47c
    else:
        fb_attr_inst = relational.FBObjectAttribute(
            og_action='support', og_type='cause')
        campaign_form = forms.CampaignWizardForm()
<<<<<<< HEAD
=======

>>>>>>> 29e6a47c
    fb_obj_form = forms.FBObjectWizardForm(instance=fb_attr_inst)
    if request.method == 'POST':
        fb_obj_form = forms.FBObjectWizardForm(
            request.POST, instance=fb_attr_inst)
        campaign_form = forms.CampaignWizardForm(request.POST)
        if fb_obj_form.is_valid() and campaign_form.is_valid():
            campaign_name = campaign_form.cleaned_data['name']
            original_name = request.POST.get('original_name')

            filter_feature_layers = []
            ranking_feature_layers = []
            enabled_filters = (request.POST.get('enabled-filters-{}'.format(index), '')
                               for index in xrange(1, 5))
            for inputs in csv.reader(enabled_filters):
                if not inputs:
                    continue

                filter_feature_layer = []
                ranking_feature_layer = []
                for feature_string in inputs:
                    (feature, operator, value) = feature_string.split('.')
                    if feature == 'interest':
                        feature = 'topics[{}]'.format(value)
                        operator = relational.FilterFeature.Operator.MIN
                        value = settings.ADMIN_TOPICS_FILTER_THRESHOLD

                        # topics filters also get a ranking:
                        try:
                            ranking_key_feature = relational.RankingKeyFeature.objects.filter(
                                feature=feature,
                                reverse=True,
                                ranking_key__client=client,
                            )[0]
                        except IndexError:
                            ranking_key_feature = relational.RankingKeyFeature(
                                feature=feature,
                                feature_type=relational.RankingFeatureType.objects.get_topics(),
                                reverse=True,
                            )
                        else:
                            ranking_key_feature.pk = None

                        ranking_feature_layer.append(ranking_key_feature)

                    try:
                        # Go for an existing one
                        ff = relational.FilterFeature.objects.filter(
                            feature=feature,
                            operator=operator,
                            value=value,
                            filter__client=client,
                        )[0]
                    except IndexError:
                        # It'll get saved further down below
                        ff = relational.FilterFeature(
                            feature=feature,
                            operator=operator,
                            value=value,
                        )
                    else:
                        ff.pk = None

                    filter_feature_layer.append(ff)

                filter_feature_layers.append(filter_feature_layer)
                ranking_feature_layers.append(ranking_feature_layer)

            # Create root filter whether we have filter features or not:
            root_filter = client.filters.create(
                name='{} {} Root Filter'.format(client.name, campaign_name),
            )
            root_choiceset = client.choicesets.create(
                name='{} {} Root ChoiceSet'.format(client.name, campaign_name),
            )
            root_choiceset.choicesetfilters.create(filter=root_filter)
            choice_sets = [root_choiceset]

            # Assign filter features:
            for (layer_count, filter_feature_layer) in enumerate(filter_feature_layers):
                try:
                    cs = choice_sets[layer_count]
                except IndexError:
                    choice_set_filter = client.filters.create(
                        name='{} {}'.format(client.name, campaign_name),
                    )
                    cs = client.choicesets.create(name=campaign_name)
                    cs.choicesetfilters.create(filter=choice_set_filter)
                    choice_sets.append(cs)
                else:
                    choice_set_filter = cs.choicesetfilters.get().filter

                for feature in filter_feature_layer:
                    feature.pk = None
                    feature.filter = choice_set_filter
                    feature.save()

            if ranking_feature_layers:
                ranking_keys = []
                for ranking_feature_layer in ranking_feature_layers:
                    if ranking_feature_layer:
                        ranking_key = client.rankingkeys.create(
                            name='{} {}'.format(client.name, campaign_name),
                        )
                        for (feature_index, ranking_key_feature) in enumerate(ranking_feature_layer):
                            ranking_key_feature.pk = None
                            ranking_key_feature.ranking_key = ranking_key
                            ranking_key_feature.ordinal_position = feature_index
                            ranking_key_feature.save()
                    else:
                        ranking_key = None

                    ranking_keys.append(ranking_key)
            else:
                # Campaign defines no filtering at all;
                # but we'll still have a root filter in `choice_sets` to match:
                ranking_keys = [None]

            fb_obj = client.fbobjects.create(
                name='{} {}'.format(client.name, campaign_name),
            )
            fb_attr = fb_obj_form.save()
            fb_attr.fb_object = fb_obj
            fb_attr.save()

            content = client.clientcontent.create(
                name='{} {}'.format(client.name, campaign_name),
                url=campaign_form.cleaned_data.get('content_url'),
            )

            # Global Filter
            empty_filters = client.filters.filter(filterfeatures=None)
            if empty_filters.exists():
                global_filter = empty_filters[0]
            else:
                global_filter = client.filters.create(
                    name='{} empty global filter'.format(client.name)
                )

            # Button Style
            if client.buttonstyles.exists():
                button_style = client.buttonstyles.all()[0]
            else:
                button_style = client.buttonstyles.create()

            # Need to make sure they didn't want a filterless campaign,
            # which would make the empty fallback irrelevant.
            if (campaign_form.cleaned_data['include_empty_fallback'] and
               root_filter.filterfeatures.exists()):
                # Find an empty choiceset filter group
                empty_choices = client.choicesets.filter(
                    choicesetfilters__filter__filterfeatures=None,
                )
                if empty_choices.exists():
                    empty_cs = empty_choices[0]
                else:
                    empty_cs = client.choicesets.create(
                        name='{} {} Empty ChoiceSet'.format(client.name, campaign_name)
                    )
                    # Already have a known empty filter
                    empty_cs.choicesetfilters.create(filter=global_filter)
                choice_sets.append(empty_cs)
                ranking_keys.append(None)

            # Page Style
            if client.pagestyles.exists():
                page_styles = client.pagestyles.filter(
                    starred=True,
                    page__code=relational.Page.FRAME_FACES,
                )
            else:
                page_styles = relational.PageStyle.objects.filter(
                    client=None,
                    starred=True,
                    page__code=relational.Page.FRAME_FACES,
                )

            last_camp = None
            campaigns = []

            for (rank, cs, ranking_key) in reversed(zip(range(len(choice_sets)),
                                                        choice_sets,
                                                        ranking_keys)):
<<<<<<< HEAD
                camp = client.campaigns.create(name='{} {}'.format(campaign_name, rank + 1))
                camp.campaignbuttonstyles.create(button_style=button_style, rand_cdf=1.0)
                camp.campaignglobalfilters.create(filter=global_filter, rand_cdf=1.0)
                camp.campaignchoicesets.create(choice_set=cs, rand_cdf=1.0)
                if ranking_key:
                    camp.campaignrankingkeys.create(ranking_key=ranking_key)

                camp.campaignproperties.create(
                    client_faces_url=campaign_form.cleaned_data['faces_url'],
                    client_thanks_url=campaign_form.cleaned_data['thanks_url'],
                    client_error_url=campaign_form.cleaned_data['error_url'],
                    fallback_campaign=last_camp,
                    fallback_is_cascading=bool(last_camp),
                    status=relational.CampaignProperties.STATUS['DRAFT']
                )
                camp.campaignfbobjects.create(fb_object=fb_obj, rand_cdf=1.0)
                page_style_set = relational.PageStyleSet.objects.create()
                page_style_set.page_styles = page_styles
                camp.campaignpagestylesets.create(
                    page_style_set=page_style_set,
                    rand_cdf=1.0,
                )
=======
                camp = None
                if campaign_pk:
                    try:
                        camp = relational.Campaign.objects.filter(
                            client=client,
                            name='{} {}'.format(original_name, rank + 1)
                        )[0]
                    except IndexError:
                        pass
                    else:
                        camp.name='{} {}'.format(campaign_name, rank + 1)
                        camp.save()
                        camp.campaignbuttonstyles.update(
                            button_style=button_style,
                            rand_cdf=1.0)

                        #let keep the db clean, remove previous filters,
                        #rankingkeys, choicesets before creating new ones
                        try:
                            campaign_choice_set_filters = camp.choice_set().choicesetfilters.get()
                            campaign_choice_set_filters.filter.filterfeatures.update(filter=None)
                            campaign_choice_set_filters.filter.delete()
                            campaign_choice_set_filters.delete()
                        except relational.ChoiceSetFilter.DoesNotExist:
                            pass

                        camp.campaignrankingkeys.all().delete()

                        camp.campaignchoicesets.update(choice_set=None)
                        relational.ChoiceSet.objects.filter(
                            campaignchoicesets__pk=camp.campaign_choice_set().pk
                        ).delete()

                        faces_url = campaign_form.cleaned_data['faces_url'] or\
                                    camp.campaignproperties.get().client_faces_url

                        camp.campaignchoicesets.update(choice_set=cs, rand_cdf=1.0)
                        camp.campaignproperties.update(
                            client_faces_url=faces_url,
                            client_thanks_url=campaign_form.cleaned_data['thanks_url'],
                            client_error_url=campaign_form.cleaned_data['error_url'],
                            fallback_campaign=last_camp,
                            fallback_is_cascading=bool(last_camp),
                            status=relational.CampaignProperties.STATUS['DRAFT'])
                        camp.campaignfbobjects.update(fb_object=fb_obj, rand_cdf=1.0)
                        
                        if ranking_key:
                            camp.campaignrankingkeys.create(ranking_key=ranking_key)

                if camp is None: 
                    camp = client.campaigns.create(name='{} {}'.format(campaign_name, rank + 1))
                    camp.campaignbuttonstyles.create(button_style=button_style, rand_cdf=1.0)
                    camp.campaignglobalfilters.create(filter=global_filter, rand_cdf=1.0)
                    camp.campaignchoicesets.create(choice_set=cs, rand_cdf=1.0)
                    if ranking_key:
                        camp.campaignrankingkeys.create(ranking_key=ranking_key)

                    camp.campaignproperties.create(
                        client_faces_url=campaign_form.cleaned_data['faces_url'],
                        client_thanks_url=campaign_form.cleaned_data['thanks_url'],
                        client_error_url=campaign_form.cleaned_data['error_url'],
                        fallback_campaign=last_camp,
                        fallback_is_cascading=bool(last_camp),
                        status=relational.CampaignProperties.STATUS['DRAFT'],
                    )
                    camp.campaignfbobjects.create(fb_object=fb_obj, rand_cdf=1.0)
                    page_style_set = relational.PageStyleSet.objects.create()
                    page_style_set.page_styles = page_styles
                    camp.campaignpagestylesets.create(
                        page_style_set=page_style_set,
                        rand_cdf=1.0,
                    )
                    
>>>>>>> 29e6a47c
                campaigns.append(camp)
                last_camp = camp

                # Check to see if we need to generate the faces_url
                if campaign_form.cleaned_data['faces_url']:
                    faces_url = campaign_form.cleaned_data['faces_url']
                else:
                    encoded_url = encodeDES('{}/{}'.format(last_camp.pk, content.pk))
                    faces_url = 'https://apps.facebook.com/{}/{}/'.format(client.fb_app_name, encoded_url)

            for camp in campaigns:
                properties = camp.campaignproperties.get()
                properties.client_faces_url = faces_url
                properties.root_campaign = last_camp
                properties.save()

            send_mail(
                '{} Created New Campaigns'.format(client.name),
                'Campaign PK: {} created. Please verify it and its children.'.format(last_camp.pk),
                settings.ADMIN_FROM_ADDRESS,
                settings.ADMIN_NOTIFICATION_LIST,
                fail_silently=True
            )
            return redirect(
                'targetadmin:campaign-wizard-finish',
                client.pk, last_camp.pk, content.pk
            )

    filter_features = relational.FilterFeature.objects.filter(
        filter__client=client,
        feature__isnull=False,
        operator__isnull=False,
        value__isnull=False,
    ).values('feature', 'operator', 'value', 'feature_type__code').distinct()

    return render(request, 'targetadmin/campaign_wizard.html', {
        'client': client,
        'fb_obj_form': fb_obj_form,
        'campaign_form': campaign_form,
        'filter_features': json.dumps(list(filter_features)),
        'campaign_filters': json.dumps(campaign_filters),
        'original_name': original_name
    })

@utils.auth_client_required
def campaign_summary(request, client_pk, campaign_pk):
    return render(
        request,
        'targetadmin/campaign_summary_page.html',
        get_campaign_summary_data(client_pk, campaign_pk)
    )


@utils.auth_client_required
def campaign_wizard_finish(request, client_pk, campaign_pk, content_pk):
    return render(
        request,
        'targetadmin/campaign_wizard_finish.html',
        get_campaign_summary_data(client_pk, campaign_pk, content_pk)
    )


def get_campaign_summary_data(client_pk, campaign_pk, content_pk=None):
    client = get_object_or_404(relational.Client, pk=client_pk)
    root_campaign = get_object_or_404(relational.Campaign, pk=campaign_pk, client=client)

    if content_pk:
        content = get_object_or_404(relational.ClientContent, pk=content_pk)
    else:
        # FIXME
        content = relational.ClientContent.objects.filter(name='{} {}'.format(client.name, root_campaign.name[:-2]))
        if content.count() == 1:
            content = get_object_or_404(content)
        else:
            content = list(content[:1])[0]

    fb_obj_attributes = root_campaign.fb_object().fbobjectattribute_set

    filters = []
    campaign1 = root_campaign
    while campaign1:
        filters.append([
            list(choice_set_filter.filter.filterfeatures.values(
                'feature', 'operator', 'value', 'feature_type__code',
            ).iterator())
            for choice_set_filter in campaign1.choice_set().choicesetfilters.all()
        ])
        properties1 = campaign1.campaignproperties.get()
        campaign1 = properties1.fallback_campaign

    return {
        'contentURL': content.url,
        'clientPK': client.pk,
        'name': root_campaign.name[:-2],
        'filters': json.dumps(filters),
        'campaign_properties': json.dumps(list(root_campaign.campaignproperties.values()), cls=DjangoJSONEncoder),
        'fb_obj_attributes': json.dumps(list(fb_obj_attributes.values()), cls=DjangoJSONEncoder)
    }<|MERGE_RESOLUTION|>--- conflicted
+++ resolved
@@ -86,8 +86,6 @@
 
 @utils.auth_client_required
 def campaign_wizard(request, client_pk, campaign_pk):
-<<<<<<< HEAD
-    from pprint import pprint
     client = get_object_or_404(relational.Client, pk=client_pk)
     if campaign_pk:
         campaign = get_object_or_404(relational.Campaign, pk=campaign_pk)
@@ -101,7 +99,6 @@
                 choicesetfilters__filter__filterfeatures__isnull=True)
             empty_choice_set = fallback_campaign.campaignchoicesets.get().choice_set.choicesetfilters.filter(
                 choicesetfilters__filter__filterfeatures__isnull=True)
-=======
     client = get_object_or_404(relational.Client, pk=client_pk)
     campaign_filters = list()
     original_name = ''
@@ -129,23 +126,13 @@
                 )
             empty_choice_set = fallback_campaign.campaignchoicesets.filter(
                 choice_set__choicesetfilters__filter__filterfeatures__isnull=True)
->>>>>>> 29e6a47c
+            
             if empty_choice_set.exists():
                 empty_fallback = True
                 break
             else:
                 fallback_campaign = fallback_campaign.campaignproperties.get().fallback_campaign
-<<<<<<< HEAD
-        campaign_form = forms.CampaignWizardForm(
-            name=campaign.name,
-            faces_url=campaign_properties.get().client_faces_url,
-            error_url=campaign_properties.get().client_error_url,
-            thanks_url=campaign_properties.get().client_thanks_url,
-            content_url=campaign_properties.get().client_thanks_url,
-            include_empty_fallback=empty_fallback
-        )
-=======
-
+        
         campaign_form = forms.CampaignWizardForm( dict(
             name=original_name,
             faces_url=campaign_properties.client_faces_url,
@@ -154,15 +141,11 @@
             content_url=campaign_properties.client_thanks_url,
             include_empty_fallback=empty_fallback
         ) )
->>>>>>> 29e6a47c
     else:
         fb_attr_inst = relational.FBObjectAttribute(
             og_action='support', og_type='cause')
         campaign_form = forms.CampaignWizardForm()
-<<<<<<< HEAD
-=======
-
->>>>>>> 29e6a47c
+
     fb_obj_form = forms.FBObjectWizardForm(instance=fb_attr_inst)
     if request.method == 'POST':
         fb_obj_form = forms.FBObjectWizardForm(
@@ -345,30 +328,6 @@
             for (rank, cs, ranking_key) in reversed(zip(range(len(choice_sets)),
                                                         choice_sets,
                                                         ranking_keys)):
-<<<<<<< HEAD
-                camp = client.campaigns.create(name='{} {}'.format(campaign_name, rank + 1))
-                camp.campaignbuttonstyles.create(button_style=button_style, rand_cdf=1.0)
-                camp.campaignglobalfilters.create(filter=global_filter, rand_cdf=1.0)
-                camp.campaignchoicesets.create(choice_set=cs, rand_cdf=1.0)
-                if ranking_key:
-                    camp.campaignrankingkeys.create(ranking_key=ranking_key)
-
-                camp.campaignproperties.create(
-                    client_faces_url=campaign_form.cleaned_data['faces_url'],
-                    client_thanks_url=campaign_form.cleaned_data['thanks_url'],
-                    client_error_url=campaign_form.cleaned_data['error_url'],
-                    fallback_campaign=last_camp,
-                    fallback_is_cascading=bool(last_camp),
-                    status=relational.CampaignProperties.STATUS['DRAFT']
-                )
-                camp.campaignfbobjects.create(fb_object=fb_obj, rand_cdf=1.0)
-                page_style_set = relational.PageStyleSet.objects.create()
-                page_style_set.page_styles = page_styles
-                camp.campaignpagestylesets.create(
-                    page_style_set=page_style_set,
-                    rand_cdf=1.0,
-                )
-=======
                 camp = None
                 if campaign_pk:
                     try:
@@ -442,7 +401,6 @@
                         rand_cdf=1.0,
                     )
                     
->>>>>>> 29e6a47c
                 campaigns.append(camp)
                 last_camp = camp
 
