--- conflicted
+++ resolved
@@ -187,7 +187,7 @@
     except TemplateDoesNotExist:
         # hopefully template_name is correctly set
         return 'targetshare/%s' % template_name
-            
+
     else:
         return templates[0].name
 
@@ -220,12 +220,7 @@
 
     # Use campaign-custom button style template name if one exists:
     try:
-<<<<<<< HEAD
-        # rand_assign raises ValueError if list is empty:
         style_recs = campaign.campaignbuttonstyles.all()
-=======
-        style_recs = campaign.campaignbuttonstyle_set.all()
->>>>>>> 5be558d6
         style_exp_tupes = [
             (campaign_button_style.button_style_id, campaign_button_style.rand_cdf)
             for campaign_button_style in style_recs
@@ -303,7 +298,7 @@
     try:
         # rand_assign raises ValueError if list is empty:
         style_recs = campaign.campaignfacesstyle_set.all()
-        style_exp_tupes = [(style.faces_style_id, style.rand_cdf) for style in style_recs ]
+        style_exp_tupes = [(style.faces_style_id, style.rand_cdf) for style in style_recs]
         style_id = int(utils.rand_assign(style_exp_tupes))
         filenames = models.FacesStyleFiles.objects.get(faces_style=style_id)
     except (ValueError, models.FacesStyleFiles.DoesNotExist):
@@ -323,9 +318,9 @@
         models.Assignment(
             session_id=request.visit.session_id,
             campaign=campaign,
-            content=content, 
+            content=content,
             feature_type='frame_faces_style_id',
-            feature_row=style_id, 
+            feature_row=style_id,
             random_assign=True,
             chosen_from_table='campaign_faces_style',
             chosen_from_rows=[style.faces_style_id for style in style_recs],
