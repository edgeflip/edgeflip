--- conflicted
+++ resolved
@@ -13,12 +13,7 @@
 
 from .. import facebook
 from .. import mock_facebook
-<<<<<<< HEAD
-from .. import ranking
 from .. import database_compat as database
-=======
-from .. import database
->>>>>>> 8ec722b7
 from .. import datastructs
 from .. import client_db_tools as cdb
 from edgeflip import tasks, celery
@@ -113,11 +108,6 @@
     paramsDB = cdb.dbGetClient(clientId, ['fb_app_name', 'fb_app_id'])[0]
     paramsDict = {'fb_app_name': paramsDB[0], 'fb_app_id': int(paramsDB[1])}
 
-<<<<<<< HEAD
-    return flask.render_template(locateTemplate('frame_faces.html', clientSubdomain, app), fbParams=paramsDict,
-                                campaignId=campaignId, contentId=contentId,
-                                thanksURL=thanksURL, errorURL=errorURL)
-=======
     return flask.render_template(
         locateTemplate('frame_faces.html', clientSubdomain, app),
         fbParams=paramsDict,
@@ -127,7 +117,6 @@
         errorURL=errorURL,
         app_version=config.app_version,
     )
->>>>>>> 8ec722b7
 
 
 @app.route("/faces", methods=['POST'])
@@ -180,36 +169,6 @@
     token = datastructs.TokenInfo(tok, fbid, int(paramsDB[1]), datetime.datetime.now())
     token = fbmodule.extendTokenFb(fbid, token, int(paramsDB[1])) or token
 
-<<<<<<< HEAD
-    """next 60 lines or so get pulled out"""
-
-    user = None
-    if (not mockMode):
-        user = database.getUserDb(fbid, config.freshness, freshnessIncludeEdge=False)
-
-    edgesUnranked = None
-    if (user is not None): # user is there, but may have come in as a secondary (and therefore have no edges)
-        logger.debug("user %s is fresh, getting data from db", fbid)
-        edgesUnranked = database.getFriendEdgesDb(fbid, requireOutgoing=False, maxAge=datetime.timedelta(days=config.freshness))
-        # zzz Even if we got the user from the DB, we'll still want to at least write
-        #     the token for two reasons: (1) we can update its expiration date since
-        #     it will have been extended because they came back, and (2) it's possible
-        #     we got this user associated with a different Facebook app id, so want to
-        #     be sure the new association is stored!
-
-    # zzz This logic depends heavily on the fact that we're using soley px3 right now
-    #     (and requireOutgoing is always False above). Otherwise, the edges may have
-    #     various updated dates and we could only have a small subset of them here.
-    #     (I kinda at least want to know the number of friends to compare to...)
-    #     We really need a better way of doing this!!!
-    edgesRanked = None
-    if (not edgesUnranked):
-        logger.debug("edges or user info for user %s is not fresh, retrieving data from fb", fbid)
-        user = fbmodule.getUserFb(fbid, token.tok)
-        edgesUnranked = fbmodule.getFriendEdgesFb(fbid, token.tok, requireIncoming=False, requireOutgoing=False)
-        edgesRanked = ranking.getFriendRanking(edgesUnranked, requireIncoming=False, requireOutgoing=False)
-        database.updateDb(user, token, edgesRanked, background=config.database.use_threads)
-=======
     if px3_task_id and px4_task_id:
         px3_result = celery.celery.AsyncResult(px3_task_id)
         px4_result = celery.celery.AsyncResult(px4_task_id)
@@ -233,7 +192,6 @@
                     200,
                     sessionId
                 )
->>>>>>> 8ec722b7
     else:
         px3_task_id = tasks.proximity_rank_three(
             mockMode=mockMode,
@@ -265,72 +223,6 @@
     # user data from the DB (since they could be connecting with a new client even
     # though we already have them in the DB associated with someone else)
     cdb.dbWriteUserClient(fbid, clientId, background=config.database.use_threads)
-<<<<<<< HEAD
-
-    return applyCampaign(edgesRanked, clientSubdomain, campaignId, contentId, sessionId, ip, fbid, numFace, paramsDB)
-
-
-def applyCampaign(edgesRanked, clientSubdomain, campaignId, contentId, sessionId, ip, fbid, numFace, paramsDB, fallbackCount=0):
-    """Do the work of applying campaign properties to a set of edges.
-    May recursively call itself upon falling back, up to MAX_FALLBACK_COUNT times.
-
-    Should move out of the flask app soon...
-    """
-
-    if (fallbackCount > MAX_FALLBACK_COUNT):
-        raise RuntimeError("Exceeded maximum fallback count")
-
-    # Check if any friends should be excluded for this campaign/content combination
-    excludeFriends = database.getFaceExclusionsDb(fbid, campaignId, contentId)
-    edgesEligible = [e for e in edgesRanked if e.secondary.id not in excludeFriends]
-
-    # Get filter experiments, do assignment (and write DB)
-    filterRecs = cdb.dbGetExperimentTupes('campaign_global_filters', 'campaign_global_filter_id', 'filter_id', [('campaign_id', campaignId)])
-    filterExpTupes = [(r[1], r[2]) for r in filterRecs]
-    globalFilterId = cdb.doRandAssign(filterExpTupes)
-    cdb.dbWriteAssignment(sessionId, campaignId, contentId, 'filter_id', globalFilterId, True, 'campaign_global_filters', [r[0] for r in filterRecs], background=config.database.use_threads)
-
-    # apply filter
-    globalFilter = cdb.getFilter(globalFilterId)
-    filteredEdges = globalFilter.filterEdgesBySec(edgesEligible)
-
-    # Get choice set experiments, do assignment (and write DB)
-    choiceSetRecs = cdb.dbGetExperimentTupes('campaign_choice_sets', 'campaign_choice_set_id', 'choice_set_id', [('campaign_id', campaignId)], ['allow_generic', 'generic_url_slug'])
-    choiceSetExpTupes = [(r[1], r[2]) for r in choiceSetRecs]
-    choiceSetId = cdb.doRandAssign(choiceSetExpTupes)
-    cdb.dbWriteAssignment(sessionId, campaignId, contentId, 'choice_set_id', choiceSetId, True, 'campaign_choice_sets', [r[0] for r in filterRecs], background=config.database.use_threads)
-    allowGeneric = {r[1] : [r[3], r[4]] for r in choiceSetRecs}[choiceSetId]
-
-    # pick best choice set filter (and write DB)
-    choiceSet = cdb.getChoiceSet(choiceSetId)
-    try:
-        bestCSFilter = choiceSet.chooseBestFilter(filteredEdges, useGeneric=allowGeneric[0], minFriends=1, eligibleProportion=1.0)
-    except cdb.TooFewFriendsError as e:
-        logger.info("Too few friends found for %s with campaign %s. Checking for fallback." % (fbid, campaignId))
-
-        # Get fallback campaign_id and content_id from DB
-        cmpgPropsId, fallbackCampaignId, fallbackContentId = cdb.dbGetObjectAttributes('campaign_properties', ['campaign_property_id', 'fallback_campaign_id', 'fallback_content_id'], 'campaign_id', campaignId)[0]
-        # if fallback campaign_id IS NULL, nothing we can do, so just return an error.
-        if (fallbackCampaignId is None):
-            # zzz Obviously, do something smarter here...
-            logger.info("No fallback for %s with campaign %s. Returning error to user." % (fbid, campaignId))
-            thisContent = '%s:button %s' % (paramsDB[0], flask.url_for('frame_faces', campaignId=campaignId, contentId=contentId, _external=True))
-            database.writeEventsDb(sessionId, campaignId, contentId, ip, fbid, [None], 'no_friends_error', int(paramsDB[1]), thisContent, None, background=config.database.use_threads)
-            return ajaxResponse('No friends identified for you.', 500, sessionId)
-
-        # if fallback content_id IS NULL, defer to current content_id
-        if (fallbackContentId is None):
-            fallbackContentId = contentId
-
-        # write "fallback" assignments to DB
-        cdb.dbWriteAssignment(sessionId, campaignId, contentId, 'fallback campaign', fallbackCampaignId, False, 'campaign_properties', [cmpgPropsId], background=config.database.use_threads)
-        cdb.dbWriteAssignment(sessionId, campaignId, contentId, 'fallback content', fallbackContentId, False, 'campaign_properties', [cmpgPropsId], background=config.database.use_threads)
-
-        # Recursive call with new fallbackCampaignId & fallbackContentId, incrementing fallbackCount
-        return applyCampaign(edgesRanked, clientSubdomain, fallbackCampaignId, fallbackContentId, sessionId, ip, fbid, numFace, paramsDB, fallbackCount+1)
-
-    friendDicts = [ e.toDict() for e in bestCSFilter[1] ]
-=======
     if px4_edges:
         filtered_px4_edges = []
         filtered_px3_edge_ids = [x.secondary.id for x in bestCSFilter[1]]
@@ -352,7 +244,6 @@
     information needed to record the campaign assignment.
     '''
     friendDicts = [e.toDict() for e in bestCSFilter[1]]
->>>>>>> 8ec722b7
     faceFriends = friendDicts[:numFace]     # The first set to be shown as faces
     allFriends = friendDicts[:50]           # Anyone who we might show as a face. Totally arbitrary number to avoid going too far down the list, but maybe just send them all?
     pickDicts = [e.toDict() for e in edgesRanked] # For the "manual add" box -- ALL friends can be included, regardless of targeting criteria or prior shares/suppressions!
@@ -401,12 +292,6 @@
     )
 
     # Find template params, return faces
-<<<<<<< HEAD
-    fbObjectInfo = cdb.dbGetObjectAttributes('fb_object_attributes',
-                    ['og_action', 'og_type', 'sharing_prompt',
-                    'msg1_pre', 'msg1_post', 'msg2_pre', 'msg2_post', 'og_title', 'og_image', 'og_description'],
-                    'fb_object_id', fbObjectId)[0]
-=======
     fbObjectInfo = cdb.dbGetObjectAttributes(
         'fb_object_attributes',
         [
@@ -415,7 +300,6 @@
             'og_title', 'og_image', 'og_description'
         ],
         'fb_object_id', fbObjectId)[0]
->>>>>>> 8ec722b7
 
     msgParams = {
         'sharing_prompt': fbObjectInfo[2],
@@ -577,11 +461,7 @@
     sessionId = flask.request.json['sessionid']
     ip = getIP(req=flask.request)
 
-<<<<<<< HEAD
-    if (eventType not in [  'button_load', 'button_click',
-=======
     if (eventType not in ['button_load', 'button_click',
->>>>>>> 8ec722b7
                             'authorized', 'auth_fail',
                             'select_all_click', 'suggest_message_click',
                             'share_click', 'share_fail', 'shared', 'clickback'
@@ -609,7 +489,17 @@
             user = datastructs.UserInfo(userId, None, None, None, None, None, None, None)
             token = datastructs.TokenInfo(tok, userId, int(appId), datetime.datetime.now())
             token = facebook.extendTokenFb(userId, token, int(appId)) or token
-            database.updateTokensDb(token)
+            conn = database.getConn()
+            curs = conn.cursor()
+            try:
+                # zzz feels hokey since updateTokensDb() needs as cursor object,
+                #     but I also don't want to do an updateDb() call since I don't
+                #     have real user info or edges...
+                database.updateTokensDb(curs, [user], token)
+                conn.commit
+            except:
+                conn.rollback()
+                raise
         else:
             logger.error("Trying to write an authorization for fbid %s with token %s for non-existent client", userId, tok)
 
@@ -670,8 +560,4 @@
         # xxx do something more intelligent here?
         raise
 
-<<<<<<< HEAD
-    return flask.jsonify(components)
-=======
-    return flask.jsonify(components)
->>>>>>> 8ec722b7
+    return flask.jsonify(components)