from django.db import models

from targetshare import utils


class ChoiceSet(models.Model):

    choice_set_id = models.AutoField(primary_key=True)
<<<<<<< HEAD
    client = models.ForeignKey('Client', null=True, blank=True)
    name = models.CharField(max_length=256, blank=True)
=======
    client = models.ForeignKey('Client', related_name='choicesets')
    name = models.CharField(max_length=256)
>>>>>>> 8aef3d38
    description = models.TextField(blank=True, null=True)
    is_deleted = models.BooleanField(default=False)
    create_dt = models.DateTimeField(auto_now_add=True)
    delete_dt = models.DateTimeField(null=True)

    def __unicode__(self):
        return u'%s' % self.name

    def choose_best_filter(self, edges, useGeneric=False,
            minFriends=2, eligibleProportion=0.5):
        """Determine the best choice set filter from a list of edges based on
        the filter that passes the largest number of secondaries (average score
        is used for tie breaking)

        useGeneric specifies whether the choice set should fall back to friends
          who fall in ANY bin if there not enough friends in a single bin.
        minFriends is the minimum number of friends that must be returned,
          otherwise, we'll raise a TooFewFriendsError.
        eligibleProportion specifies the top fraction (based on score) of friends
          that should even be considered here (if we want to restrict only to
          those friends with a reasonable proximity to the primary).
        """
        sort_func = lambda el: (len(el), sum([e.score for e in el]) / len(el) if el else 0)
        edgesSort = sorted(edges, key=lambda x: x.score, reverse=True)
        elgCount = int(len(edges) * eligibleProportion)
        edgesElg = edgesSort[:elgCount]  # only grab the top x% of the pool

        filtered_edges = [
            (csf, csf.filter.filter_edges_by_sec(
                edgesElg)) for csf in self.choicesetfilter_set.all()
        ]
        sortedFilters = sorted(filtered_edges, key=lambda t: sort_func(t[1]), reverse=True)

        if (len(sortedFilters[0][1]) < minFriends):

            if (not useGeneric):
                raise utils.TooFewFriendsError(
                    "Too few friends were available after filtering")

            genericFriends = set(e.secondary.id for t in sortedFilters for e in t[1])
            if (len(genericFriends) < minFriends):
                raise utils.TooFewFriendsError(
                    "Too few friends were available after filtering")
            else:
                return (None, [e for e in edgesElg if e.secondary.id in genericFriends])

        return sortedFilters[0]

    class Meta(object):
        app_label = 'targetshare'
        db_table = 'choice_sets'<|MERGE_RESOLUTION|>--- conflicted
+++ resolved
@@ -6,13 +6,9 @@
 class ChoiceSet(models.Model):
 
     choice_set_id = models.AutoField(primary_key=True)
-<<<<<<< HEAD
-    client = models.ForeignKey('Client', null=True, blank=True)
+    client = models.ForeignKey('Client', related_name='choicesets',
+                               null=True, blank=True)
     name = models.CharField(max_length=256, blank=True)
-=======
-    client = models.ForeignKey('Client', related_name='choicesets')
-    name = models.CharField(max_length=256)
->>>>>>> 8aef3d38
     description = models.TextField(blank=True, null=True)
     is_deleted = models.BooleanField(default=False)
     create_dt = models.DateTimeField(auto_now_add=True)
