import json
from itertools import chain

from django.conf import settings
from django.core import mail
from django.core.urlresolvers import reverse

from targetshare.models import relational
from targetshare.utils import encodeDES

from . import TestAdminBase


class TestCampaignWizard(TestAdminBase):

    fixtures = ['admin_test_data']

    def test_create_campaign_wizard(self):
        new_client = relational.Client.objects.create(
            name='Test Client',
            _fb_app_id=1
        )
        new_filter = relational.Filter.objects.create(
            name='new filter', client=new_client
        )
        relational.FilterFeature.objects.create(
            feature=relational.FilterFeature.Expression.AGE,
            operator=relational.FilterFeature.Operator.MIN,
            value=16, filter=new_filter
        )
        relational.FilterFeature.objects.create(
            feature=relational.FilterFeature.Expression.AGE,
            operator=relational.FilterFeature.Operator.MAX,
            value=60, filter=new_filter
        )
        relational.FilterFeature.objects.create(
            feature=relational.FilterFeature.Expression.STATE,
            operator=relational.FilterFeature.Operator.IN,
            value='Illinois||Missouri', filter=new_filter
        )
        relational.FilterFeature.objects.create(
            feature=relational.FilterFeature.Expression.CITY,
            operator=relational.FilterFeature.Operator.EQ,
            value='Chicago', filter=new_filter
        )
        self.assertEqual(new_client.filters.count(), 1)
        self.assertFalse(new_client.fbobjects.exists())
        self.assertFalse(new_client.choicesets.exists())
        self.assertFalse(new_client.buttonstyles.exists())
        self.assertFalse(new_client.campaigns.exists())
        response = self.client.post(
            reverse('targetadmin:campaign-wizard', args=[new_client.pk]), {
                # Campaign Details
                'name': 'Test Campaign',
                'faces_url': 'http://www.faces.com',
                'error_url': 'http://www.error.com',
                'thanks_url': 'http://www.thanks.com',
                'content_url': 'http://www.content.com',
                'include_empty_fallback': 1,
                'enabled-filters-1': '"age.min.16","age.max.60"',
                'enabled-filters-2': '"state.in.Illinois||Missouri"',
                'enabled-filters-3': '"city.eq.Chicago"',
                # FB Object
                'og_title': 'Test Title',
                'org_name': 'Test Organization',
                'msg1_pre': 'Hey, ',
                'msg1_post': ' How goes it?',
                'msg2_pre': 'Hey 2, ',
                'msg2_post': ' How goes it 2?',
                'og_image': 'http://imgur.com/VsiPr',
                'sharing_prompt': 'SHARE IT',
                'sharing_button': 'Show Your Support',
                'og_description': 'Description of FB stuff'
            }
        )
        self.assertStatusCode(response, 302)
        camp = new_client.campaigns.latest('pk')
        content = new_client.clientcontent.latest('pk')
        cs = camp.campaignchoicesets.get().choice_set
        fb_attr = camp.campaignfbobjects.get().fb_object.fbobjectattribute_set.get()
        self.assertRedirects(response, "{}?content={}".format(
            reverse('targetadmin:campaign-wizard-finish', args=[new_client.pk, camp.pk]),
            content.pk
        ))
        self.assertIn('Root', cs.name)
        self.assertIn('Root', cs.choicesetfilters.get().filter.name)
        self.assertTrue(new_client.filters.exists())
        self.assertTrue(new_client.fbobjects.exists())
        self.assertTrue(new_client.choicesets.exists())
        self.assertTrue(new_client.buttonstyles.exists())
        self.assertTrue(new_client.campaigns.exists())
        self.assertEqual(new_client.campaigns.count(), 4)
        # 4 filters, plus the one we created earlier
        self.assertEqual(new_client.filters.count(), 5)
        self.assertEqual(new_client.choicesets.count(), 4)
        self.assertEqual(fb_attr.og_action, 'support')
        self.assertEqual(fb_attr.og_type, 'cause')
        # Page Style
        campaign_page_style_sets = camp.campaignpagestylesets.all()
        self.assertEqual(len(campaign_page_style_sets), 2)
        self.assertEqual(
            [campaign_page_style_set.page_style_set.page_styles.count()
             for campaign_page_style_set in campaign_page_style_sets],
            [1, 1]
        )
        page_styles_pages = (
            campaign_page_style_set.page_style_set.page_styles.values_list('page__code', flat=True)
            for campaign_page_style_set in campaign_page_style_sets
        )
        self.assertEqual(
            set(chain.from_iterable(page_styles_pages)),
            {relational.Page.BUTTON, relational.Page.FRAME_FACES}
        )
        (notification,) = mail.outbox
        self.assertIn(camp.name, notification.body)

    def test_create_campaign_wizard_generate_faces_url(self):
        new_client = relational.Client.objects.create(
            name='Test Client',
            _fb_app_name='testing',
            _fb_app_id=1
        )
        relational.Filter.objects.update(client=new_client)
        self.assertEqual(new_client.filters.count(), 6)
        self.assertEqual(
            relational.FilterFeature.objects.filter(filter__client=new_client).count(),
            5
        )
        self.assertFalse(new_client.fbobjects.exists())
        self.assertFalse(new_client.choicesets.exists())
        self.assertFalse(new_client.buttonstyles.exists())
        self.assertFalse(new_client.campaigns.exists())
        response = self.client.post(
            reverse('targetadmin:campaign-wizard', args=[new_client.pk]), {
                # Campaign Details
                'name': 'Test Campaign',
                'error_url': 'http://www.error.com',
                'thanks_url': 'http://www.thanks.com',
                'content_url': 'http://www.content.com',
                'include_empty_fallback': 1,
                'enabled-filters-1': '"state.eq.California","full_location.eq.Sacremento, CA United States"',
                # FB Object
                'og_title': 'Test Title',
                'org_name': 'Test Organization',
                'msg1_pre': 'Hey, ',
                'msg1_post': ' How goes it?',
                'msg2_pre': 'Hey 2, ',
                'msg2_post': ' How goes it 2?',
                'og_image': 'http://imgur.com/VsiPr',
                'sharing_prompt': 'SHARE IT',
                'sharing_button': 'Show Your Support',
                'og_description': 'Description of FB stuff'
            }
        )
        self.assertStatusCode(response, 302)
        camp = new_client.campaigns.latest('pk')
        content = new_client.clientcontent.latest('pk')
        cs = camp.campaignchoicesets.get().choice_set
        fb_attr = camp.campaignfbobjects.get().fb_object.fbobjectattribute_set.get()
        self.assertRedirects(response, "{}?content={}".format(
            reverse('targetadmin:campaign-wizard-finish', args=[new_client.pk, camp.pk]),
            content.pk
        ))
        self.assertIn('Root', cs.name)
        self.assertIn('Root', cs.choicesetfilters.get().filter.name)
        self.assertTrue(new_client.filters.exists())
        self.assertTrue(new_client.fbobjects.exists())
        self.assertTrue(new_client.choicesets.exists())
        self.assertTrue(new_client.buttonstyles.exists())
        self.assertTrue(new_client.campaigns.exists())
        self.assertEqual(new_client.campaigns.count(), 2)
        # 1 new one, plus the existing 6
        self.assertEqual(new_client.filters.count(), 7)
        self.assertEqual(
            relational.FilterFeature.objects.filter(filter__client=new_client).count(),
            7
        )
        self.assertEqual(new_client.choicesets.count(), 2)
        self.assertEqual(fb_attr.og_action, 'support')
        self.assertEqual(fb_attr.og_type, 'cause')

        self.assertEqual(
            camp.campaignproperties.get().client_faces_url,
            'https://apps.facebook.com/{}/{}/'.format(
                new_client.fb_app_name,
                encodeDES('{}/{}'.format(camp.pk, content.pk))
            )
        )
        (notification,) = mail.outbox
        self.assertIn(camp.name, notification.body)

    def test_create_campaign_wizard_new_filter_feature(self):
        new_client = relational.Client.objects.create(
            name='Test Client',
            _fb_app_name='testing',
            _fb_app_id=1
        )
        self.assertFalse(new_client.filters.exists())
        self.assertFalse(new_client.fbobjects.exists())
        self.assertFalse(new_client.choicesets.exists())
        self.assertFalse(new_client.buttonstyles.exists())
        self.assertFalse(new_client.campaigns.exists())
        self.assertFalse(
            relational.FilterFeature.objects.filter(
                filter__client=new_client).exists()
        )
        response = self.client.post(
            reverse('targetadmin:campaign-wizard', args=[new_client.pk]), {
                # Campaign Details
                'name': 'Test Campaign',
                'error_url': 'http://www.error.com',
                'thanks_url': 'http://www.thanks.com',
                'content_url': 'http://www.content.com',
                'include_empty_fallback': 1,
                'enabled-filters-1': '"state.eq.Kansas","city.eq.Topeka"',
                # FB Object
                'og_title': 'Test Title',
                'org_name': 'Test Organization',
                'msg1_pre': 'Hey, ',
                'msg1_post': ' How goes it?',
                'msg2_pre': 'Hey 2, ',
                'msg2_post': ' How goes it 2?',
                'og_image': 'http://imgur.com/VsiPr',
                'sharing_prompt': 'SHARE IT',
                'sharing_button': 'Show Your Support',
                'og_description': 'Description of FB stuff'
            }
        )
        self.assertStatusCode(response, 302)
        camp = new_client.campaigns.latest('pk')
        content = new_client.clientcontent.latest('pk')
        cs = camp.campaignchoicesets.get().choice_set
        fb_attr = camp.campaignfbobjects.get().fb_object.fbobjectattribute_set.get()
        self.assertRedirects(response, "{}?content={}".format(
            reverse('targetadmin:campaign-wizard-finish', args=[new_client.pk, camp.pk]),
            content.pk
        ))
        self.assertIn('Root', cs.name)
        self.assertIn('Root', cs.choicesetfilters.get().filter.name)
        self.assertTrue(new_client.filters.exists())
        self.assertTrue(new_client.fbobjects.exists())
        self.assertTrue(new_client.choicesets.exists())
        self.assertTrue(new_client.buttonstyles.exists())
        self.assertTrue(new_client.campaigns.exists())
        self.assertEqual(new_client.campaigns.count(), 2)
        # 1 empty, 1 new
        self.assertEqual(new_client.filters.count(), 2)
        self.assertEqual(new_client.choicesets.count(), 2)
        self.assertEqual(
            relational.FilterFeature.objects.filter(filter__client=new_client).count(),
            2
        )
        self.assertEqual(fb_attr.og_action, 'support')
        self.assertEqual(fb_attr.og_type, 'cause')
        self.assertEqual(
            camp.campaignproperties.get().client_faces_url,
            'https://apps.facebook.com/{}/{}/'.format(
                new_client.fb_app_name,
                encodeDES('{}/{}'.format(camp.pk, content.pk))
            )
        )
        (notification,) = mail.outbox
        self.assertIn(camp.name, notification.body)

    def test_create_campaign_wizard_topics_feature(self):
        new_client = relational.Client.objects.create(
            name='Test Client',
            _fb_app_name='testing',
            _fb_app_id=1
        )
        response = self.client.post(
            reverse('targetadmin:campaign-wizard', args=[new_client.pk]), {
                # Campaign Details
                'name': 'Test Campaign',
                'error_url': 'http://www.error.com',
                'thanks_url': 'http://www.thanks.com',
                'content_url': 'http://www.content.com',
                'include_empty_fallback': 1,
                # Topics interest feature
                'enabled-filters-1': '"interest.eq.Cycling","interest.eq.Health"',
                # FB Object
                'og_title': 'Test Title',
                'org_name': 'Test Organization',
                'msg1_pre': 'Hey, ',
                'msg1_post': ' How goes it?',
                'msg2_pre': 'Hey 2, ',
                'msg2_post': ' How goes it 2?',
                'og_image': 'http://imgur.com/VsiPr',
                'sharing_prompt': 'SHARE IT',
                'sharing_button': 'Show Your Support',
                'og_description': 'Description of FB stuff',
            }
        )
        self.assertStatusCode(response, 302)

        camp = new_client.campaigns.latest('pk')
        content = new_client.clientcontent.latest('pk')
        cs = camp.choice_set()
        self.assertRedirects(response, "{}?content={}".format(
            reverse('targetadmin:campaign-wizard-finish', args=[new_client.pk, camp.pk]),
            content.pk
        ))

        self.assertIn('Root', cs.name)
        self.assertIn('Root', cs.choicesetfilters.get().filter.name)
        self.assertEqual(new_client.campaigns.count(), 2)
        # 1 empty, 1 new
        self.assertEqual(new_client.filters.count(), 2)
        self.assertEqual(new_client.choicesets.count(), 2)

        filters = cs.choicesetfilters.get().filter.filterfeatures.order_by('feature')
        self.assertEqual([ff.feature for ff in filters], ['topics[Cycling]', 'topics[Health]'])
        self.assertEqual({ff.feature_type.code for ff in filters}, {'topics'})
        self.assertEqual({ff.operator for ff in filters},
                         {relational.FilterFeature.Operator.MIN})
        self.assertEqual({ff.decode_value() for ff in filters},
                         {settings.ADMIN_TOPICS_FILTER_THRESHOLD})

        ranking_key = camp.campaignrankingkeys.get().ranking_key
        self.assertEqual(ranking_key.name, "Test Client Test Campaign")

        key_features = ranking_key.rankingkeyfeatures.order_by('ordinal_position')
        self.assertEqual([key.feature for key in key_features], ['topics[Cycling]', 'topics[Health]'])
        self.assertEqual({key.feature_type.code for key in key_features}, {'topics'})
        self.assertEqual({key.reverse for key in key_features}, {True})

    def test_create_campaign_wizard_no_filtering(self):
        new_client = relational.Client.objects.create(
            name='Test Client',
            _fb_app_name='testing',
            _fb_app_id=1
        )
        self.assertFalse(new_client.filters.exists())
        self.assertFalse(new_client.fbobjects.exists())
        self.assertFalse(new_client.choicesets.exists())
        self.assertFalse(new_client.buttonstyles.exists())
        self.assertFalse(new_client.campaigns.exists())
        response = self.client.post(
            reverse('targetadmin:campaign-wizard', args=[new_client.pk]), {
                # Campaign Details
                'name': 'Test Campaign',
                'error_url': 'http://www.error.com',
                'thanks_url': 'http://www.thanks.com',
                'content_url': 'http://www.content.com',
                'include_empty_fallback': True,
                # FB Object
                'og_title': 'Test Title',
                'org_name': 'Test Organization',
                'msg1_pre': 'Hey, ',
                'msg1_post': ' How goes it?',
                'msg2_pre': 'Hey 2, ',
                'msg2_post': ' How goes it 2?',
                'og_image': 'http://imgur.com/VsiPr',
                'sharing_prompt': 'SHARE IT',
                'sharing_button': 'Show Your Support',
                'og_description': 'Description of FB stuff'
            }
        )
        self.assertStatusCode(response, 302)
        camp = new_client.campaigns.latest('pk')
        content = new_client.clientcontent.latest('pk')
        cs = camp.campaignchoicesets.get().choice_set
        fb_attr = camp.campaignfbobjects.get().fb_object.fbobjectattribute_set.get()
        self.assertRedirects(response, "{}?content={}".format(
            reverse('targetadmin:campaign-wizard-finish', args=[new_client.pk, camp.pk]),
            content.pk
        ))
        self.assertIn('Root', cs.name)
        self.assertIn('Root', cs.choicesetfilters.get().filter.name)
        self.assertTrue(new_client.filters.exists())
        self.assertTrue(new_client.fbobjects.exists())
        self.assertTrue(new_client.choicesets.exists())
        self.assertTrue(new_client.buttonstyles.exists())
        self.assertTrue(new_client.campaigns.exists())
        self.assertEqual(new_client.campaigns.count(), 1)
        # 1 empty
        self.assertEqual(new_client.filters.count(), 1)
        self.assertEqual(new_client.choicesets.count(), 1)
        self.assertEqual(fb_attr.og_action, 'support')
        self.assertEqual(fb_attr.og_type, 'cause')
        self.assertEqual(
            camp.campaignproperties.get().client_faces_url,
            'https://apps.facebook.com/{}/{}/'.format(
                new_client.fb_app_name,
                encodeDES('{}/{}'.format(camp.pk, content.pk))
            )
        )
        (notification,) = mail.outbox
        self.assertIn(camp.name, notification.body)

    def test_campaign_wizard_no_empty_fallback(self):
        new_client = relational.Client.objects.create(
            name='Test Client',
            _fb_app_name='testing',
            _fb_app_id=1
        )
        relational.Filter.objects.update(client=new_client)
        self.assertFalse(new_client.campaigns.exists())
        response = self.client.post(
            reverse('targetadmin:campaign-wizard', args=[new_client.pk]), {
                # Campaign Details
                'name': 'Test Campaign',
                'error_url': 'http://www.error.com',
                'thanks_url': 'http://www.thanks.com',
                'content_url': 'http://www.content.com',
                'include_empty_fallback': False,
                'enabled-filters-1': '"state.eq.California"',
                # FB Object
                'og_title': 'Test Title',
                'org_name': 'Test Organization',
                'msg1_pre': 'Hey, ',
                'msg1_post': ' How goes it?',
                'msg2_pre': 'Hey 2, ',
                'msg2_post': ' How goes it 2?',
                'og_image': 'http://imgur.com/VsiPr',
                'sharing_prompt': 'SHARE IT',
                'sharing_button': 'Show Your Support',
                'og_description': 'Description of FB stuff'
            }
        )
        self.assertStatusCode(response, 302)
        camp = new_client.campaigns.latest('pk')
        fb_attr = camp.campaignfbobjects.get().fb_object.fbobjectattribute_set.get()
        self.assertEqual(new_client.campaigns.count(), 1)
        self.assertEqual(fb_attr.og_action, 'support')
        self.assertEqual(fb_attr.og_type, 'cause')

    def test_campaign_wizard_existing_styles(self):
        new_client = relational.Client.objects.create(
            name='Test Client',
            _fb_app_name='testing',
            _fb_app_id=1
        )
        frame_faces = relational.Page.objects.get(code='frame_faces')
        page_style = new_client.pagestyles.create(
            page=frame_faces, name='testing',
            starred=True
        )
        relational.Filter.objects.update(client=new_client)
        self.assertFalse(new_client.campaigns.exists())
        response = self.client.post(
            reverse('targetadmin:campaign-wizard', args=[new_client.pk]), {
                # Campaign Details
                'name': 'Test Campaign',
                'error_url': 'http://www.error.com',
                'thanks_url': 'http://www.thanks.com',
                'content_url': 'http://www.content.com',
                'include_empty_fallback': False,
                'enabled-filters-1': '"state.eq.California"',
                # FB Object
                'og_title': 'Test Title',
                'org_name': 'Test Organization',
                'msg1_pre': 'Hey, ',
                'msg1_post': ' How goes it?',
                'msg2_pre': 'Hey 2, ',
                'msg2_post': ' How goes it 2?',
                'og_image': 'http://imgur.com/VsiPr',
                'sharing_prompt': 'SHARE IT',
                'sharing_button': 'Show Your Support!',
                'og_description': 'Description of FB stuff'
            }
        )
        self.assertStatusCode(response, 302)
        camp = new_client.campaigns.latest('pk')
        fb_attr = camp.campaignfbobjects.get().fb_object.fbobjectattribute_set.get()
        self.assertEqual(new_client.campaigns.count(), 1)
        self.assertEqual(fb_attr.og_action, 'support')
        self.assertEqual(fb_attr.og_type, 'cause')
        # Page Style
        campaign_page_style_sets = camp.campaignpagestylesets.all()
        self.assertEqual(len(campaign_page_style_sets), 2)
        self.assertEqual(
            [campaign_page_style_set.page_style_set.page_styles.count()
             for campaign_page_style_set in campaign_page_style_sets],
            [1, 1]
        )
        page_styles_pages = (
            campaign_page_style_set.page_style_set.page_styles.values_list('page__code', flat=True)
            for campaign_page_style_set in campaign_page_style_sets
        )
        self.assertEqual(
            set(chain.from_iterable(page_styles_pages)),
            {relational.Page.BUTTON, relational.Page.FRAME_FACES}
        )
        campaign_ff_page_styles = camp.campaignpagestylesets.get(
            page_style_set__page_styles__page=frame_faces
        )
        self.assertEqual(campaign_ff_page_styles.page_style_set.page_styles.get(),
                         page_style)

    def test_campaign_wizard_finish(self):
        response = self.client.get("{}?content=1".format(
            reverse('targetadmin:campaign-wizard-finish', args=[1, 1])))
        self.assertStatusCode(response, 200)

    def test_campaign_wizard_finish_missing_content(self):
        response = self.client.get("{}?content=106".format(
            reverse('targetadmin:campaign-wizard-finish', args=[1, 1])))
        self.assertStatusCode(response, 404)

    def test_campaign_wizard_finish_bad_content(self):
        response = self.client.get("{}?content=1/logout".format(
            reverse('targetadmin:campaign-wizard-finish', args=[1, 1])))
        self.assertStatusCode(response, 400)

<<<<<<< HEAD
    def test_edit_campaign_wizard(self):
        new_client = relational.Client.objects.create(
            name='Test Client',
            _fb_app_name='testing',
            _fb_app_id=1
        )
        self.assertFalse(new_client.campaigns.exists())
        response = self.client.post(
            reverse('targetadmin:campaign-wizard', args=[new_client.pk]), {
                # Campaign Details
                'name': 'Test Campaign',
                'error_url': 'http://www.error.com',
                'thanks_url': 'http://www.thanks.com',
                'content_url': 'http://www.content.com',
                'include_empty_fallback': False,
                'enabled-filters-1': '"state.eq.California"',
                # FB Object
                'og_title': 'Test Title',
                'org_name': 'Test Organization',
                'msg1_pre': 'Hey, ',
                'msg1_post': ' How goes it?',
                'msg2_pre': 'Hey 2, ',
                'msg2_post': ' How goes it 2?',
                'og_image': 'http://imgur.com/VsiPr',
                'sharing_prompt': 'SHARE IT',
                'sharing_button': 'Show Your Support!',
                'og_description': 'Description of FB stuff'
            }
        )
        self.assertStatusCode(response, 302)
        campaign = new_client.campaigns.get()
        content0 = new_client.clientcontent.get()
        props = campaign.campaignproperties.all()
        encoded = encodeDES('{}/{}'.format(campaign.pk, content0.pk))
        self.assertEqual(props.values_list('client_faces_url', flat=True).get(),
                         'https://apps.facebook.com/{}/{}/'.format(new_client.fb_app_name, encoded))
        self.assertIsNone(props.get().fallback_campaign)

        response = self.client.post(
            reverse('targetadmin:campaign-wizard-edit', args=[new_client.pk, campaign.pk]), {
                # Campaign Details
                'name': 'Test Campaign',
                'error_url': 'http://www.error.com',
                'thanks_url': 'http://www.thanks.com',
                'content_url': 'http://www.content.com',
                'include_empty_fallback': True,
                'enabled-filters-1': '"state.eq.California"',
                # FB Object
                'og_title': 'Test Title',
                'org_name': 'Test Organization',
                'msg1_pre': 'Hey, ',
                'msg1_post': ' How goes it?',
                'msg2_pre': 'Hey 2, ',
                'msg2_post': ' How goes it 2?',
                'og_image': 'http://imgur.com/VsiPr',
                'sharing_prompt': 'SHARE IT',
                'sharing_button': 'Show Your Support!',
                'og_description': 'Description of FB stuff'
            }
        )
        self.assertStatusCode(response, 302)
        campaign = new_client.campaigns.exclude(rootcampaign_properties=None).get()
        content = new_client.clientcontent.get()
        self.assertNotEqual(content, content0)
        self.assertTrue(props.get().fallback_campaign)
        encoded = encodeDES('{}/{}'.format(campaign.pk, content.pk))
        self.assertEqual(props.values_list('client_faces_url', flat=True).get(),
                         'https://apps.facebook.com/{}/{}/'.format(new_client.fb_app_name, encoded))
=======

class TestCampaignData(TestAdminBase):

    fixtures = ['admin_test_data']

    def setUp(self):
        super(TestCampaignData, self).setUp()
        self.campaign_nofallback = (self.test_client.campaigns
                                    .exclude(rootcampaign_properties=None)
                                    .filter(campaignproperties__fallback_campaign=None))[0]
        self.campaign_wfallback = (self.test_client.campaigns
                                   .exclude(rootcampaign_properties=None)
                                   .exclude(campaignproperties__fallback_campaign=None))[0]
        self.last_fallback = relational.Campaign.objects.get(
            campaignproperties__root_campaign=self.campaign_wfallback,
            campaignproperties__fallback_campaign=None,
        )
        csf = self.campaign_wfallback.choice_set().choicesetfilters.all()
        csf0 = csf[0]
        csf.exclude(pk=csf0.pk).delete()

    def test_campaign_data_no_empty_fallback0(self):
        campaign = self.campaign_nofallback
        self.assertIsNone(campaign.campaignproperties.get().fallback_campaign)
        response = self.client.get(reverse('targetadmin:campaign-data',
                                           args=[self.test_client.pk, campaign.pk]))
        self.assertStatusCode(response, 200)
        data = json.loads(response.content)
        self.assertFalse(data['include_empty_fallback'])

    def test_campaign_data_no_empty_fallback1(self):
        campaign = self.campaign_wfallback
        last_fallback = self.last_fallback
        last_filter = last_fallback.choice_set().choicesetfilters.get().filter
        last_filter.filterfeatures.create(feature='gender', operator='eq', value='male')
        response = self.client.get(reverse('targetadmin:campaign-data',
                                           args=[self.test_client.pk, campaign.pk]))
        self.assertStatusCode(response, 200)
        data = json.loads(response.content)
        self.assertFalse(data['include_empty_fallback'])

    def test_campaign_data_empty_fallback(self):
        campaign = self.campaign_wfallback
        last_fallback = self.last_fallback
        last_fallback.choice_set().choicesetfilters.get().filter.filterfeatures.all().delete()
        response = self.client.get(reverse('targetadmin:campaign-data',
                                           args=[self.test_client.pk, campaign.pk]))
        self.assertStatusCode(response, 200)
        data = json.loads(response.content)
        self.assertTrue(data['include_empty_fallback'])
>>>>>>> e61869ed
<|MERGE_RESOLUTION|>--- conflicted
+++ resolved
@@ -503,7 +503,6 @@
             reverse('targetadmin:campaign-wizard-finish', args=[1, 1])))
         self.assertStatusCode(response, 400)
 
-<<<<<<< HEAD
     def test_edit_campaign_wizard(self):
         new_client = relational.Client.objects.create(
             name='Test Client',
@@ -572,7 +571,7 @@
         encoded = encodeDES('{}/{}'.format(campaign.pk, content.pk))
         self.assertEqual(props.values_list('client_faces_url', flat=True).get(),
                          'https://apps.facebook.com/{}/{}/'.format(new_client.fb_app_name, encoded))
-=======
+
 
 class TestCampaignData(TestAdminBase):
 
@@ -622,5 +621,4 @@
                                            args=[self.test_client.pk, campaign.pk]))
         self.assertStatusCode(response, 200)
         data = json.loads(response.content)
-        self.assertTrue(data['include_empty_fallback'])
->>>>>>> e61869ed
+        self.assertTrue(data['include_empty_fallback'])