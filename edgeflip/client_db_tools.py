--- conflicted
+++ resolved
@@ -13,12 +13,8 @@
 
 from . import database as db
 from . import datastructs
-<<<<<<< HEAD
 from .settings import config
-=======
-from .settings import config 
 from .web import utils
->>>>>>> a2fd9f6d
 
 logger = logging.getLogger(__name__)
 
@@ -124,7 +120,7 @@
     row = {
             'button_style_id' : styleId,
             'html_template' : htmlFile,
-            'css_file' : cssFile 
+            'css_file' : cssFile
           }
 
     dbInsert('button_style_files', 'button_style_file_id', row.keys(), [row], 'button_style_id', styleId, replaceAll=True)
@@ -502,13 +498,9 @@
     else:
         url += '&'
 
-<<<<<<< HEAD
-    return url + 'efcmpg=' + str(campaignId) + '&efcnt=' + str(contentId)
-=======
     slug = utils.encodeDES('%s/%s' % (campaignId, contentId))
-    
+
     return url + 'efcmpgslug=' + str(slug)
->>>>>>> a2fd9f6d
 
 
 def checkRequiredFbObjAttributes(attributes):
