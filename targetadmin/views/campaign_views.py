from django.conf import settings
from django.utils import timezone
from django.core.mail import send_mail
from django.shortcuts import get_object_or_404, redirect, render

from targetadmin import utils
from targetadmin import forms
from targetshare.models import relational
from targetadmin.views.base import (
    ClientRelationListView,
    ClientRelationDetailView,
)


class CampaignListView(ClientRelationListView):
    model = relational.Campaign
    object_string = 'Campaign'
    detail_url_name = 'targetadmin:campaign-detail'
    create_url_name = 'targetadmin:campaign-new'


campaign_list = CampaignListView.as_view()


class CampaignDetailView(ClientRelationDetailView):
    model = relational.Campaign
    object_string = 'Campaign'
    edit_url_name = 'targetadmin:campaign-edit'
    template_name = 'targetadmin/campaign_detail.html'

    def get_context_data(self, **kwargs):
        context = super(CampaignDetailView, self).get_context_data(**kwargs)
        context.update({
            'properties': self.object.campaignproperties.for_datetime(datetime=None).get(),
            'choice_set': self.object.campaignchoicesets.for_datetime(datetime=None).get(),
        })
        return context


campaign_detail = CampaignDetailView.as_view()


@utils.auth_client_required
def campaign_create(request, client_pk):
    client = get_object_or_404(relational.Client, pk=client_pk)
    if request.GET.get('clone_pk'):
        clone = get_object_or_404(
            relational.Campaign,
            pk=request.GET.get('clone_pk'),
            client=client
        )
        clone_props = clone.campaignproperties.get()
        initial = {
            'faces_url': clone_props.client_faces_url,
            'thanks_url': clone_props.client_thanks_url,
            'error_url': clone_props.client_error_url,
            'fallback_campaign': clone_props.fallback_campaign,
            'fallback_content': clone_props.fallback_content,
            'cascading_fallback': clone_props.fallback_is_cascading,
            'min_friends_to_show': clone_props.min_friends,
            'global_filter': clone.global_filter().filter if clone.global_filter() else None,
            'button_style': clone.button_style().button_style if clone.button_style() else None,
            'choice_set': clone.choice_set().choice_set if clone.choice_set() else None,
            'allow_generic': clone.choice_set().allow_generic if clone.choice_set() else False,
            'generic_url_slug': clone.choice_set().generic_url_slug if clone.choice_set() else None,
            'generic_fb_object': clone.generic_fb_object().fb_object if clone.generic_fb_object() else None,
            'fb_object': clone.fb_object().fb_object,
        }
    else:
        initial = {'min_friends_to_show': 1}

    form = forms.CampaignForm(
        client=client,
        initial=initial,
    )
    if request.method == 'POST':
        form = forms.CampaignForm(
            client=client, data=request.POST)
        if form.is_valid():
            campaign = form.save()
            return redirect('targetadmin:campaign-detail', client.pk, campaign.pk)

    return render(request, 'targetadmin/campaign_edit.html', {
        'client': client,
        'form': form
    })


@utils.auth_client_required
def campaign_wizard(request, client_pk):
    client = get_object_or_404(relational.Client, pk=client_pk)
    fb_obj_form = forms.FBObjectWizardForm()
    campaign_form = forms.CampaignWizardForm()
    if request.method == 'POST': # Section below is dead for now
        fb_obj_form = forms.FBObjectWizardForm(request.POST)
        campaign_form = forms.CampaignWizardForm(request.POST)
        if fb_obj_form.is_valid() and campaign_form.is_valid() and request.POST.get('enabled-filters-1'):
            campaign_name = campaign_form.cleaned_data['name']
            filter_feature_layers = []
            for x in xrange(1, 5):
                inputs = request.POST.get('enabled-filters-{}'.format(x))
                if not inputs:
                    continue

                inputs = inputs.split(',')
                layer = []
                for feature_string in inputs:
                    feature, operator, value = feature_string.split('.')
                    ff = relational.FilterFeature.objects.filter(
                        feature=feature, operator=operator, value=value)[0]
                    ff.pk = None
                    ff.save()
                    layer.append(ff)
                filter_feature_layers.append(layer)

            root_filter = relational.Filter.objects.create(
                name='{} {} Root Filter'.format(
                    client.name,
                    campaign_name,
                ),
                client=client
            )
            for feature in filter_feature_layers[0]:
                feature.filter = root_filter
                feature.save()

            root_choiceset = relational.ChoiceSet.objects.create(
                name='{} {} Root ChoiceSet'.format(
                    client.name,
                    campaign_name
                ),
                client=client
            )
            root_choiceset.choicesetfilters.create(
                filter=root_filter)
            del filter_feature_layers[0]

            choice_sets = {0: root_choiceset}
            layer_count = 1
            if len(filter_feature_layers) > 1:
                for layer in filter_feature_layers:
                    for feature in layer:
                        cs = choice_sets.get(layer_count)
                        if not cs:
                            single_filter = relational.Filter.objects.create(
                                name='{} {} {}'.format(
                                    client.name, campaign_name, feature.feature),
                                client=client
                            )
                            cs = relational.ChoiceSet.objects.create(
                                client=client,
                                name=campaign_name
                            )
                            relational.ChoiceSetFilter.objects.create(
                                filter=single_filter,
                                choice_set=cs
                            )
                            choice_sets[layer_count] = cs
                        feature.pk = None
                        feature.filter = cs.choicesetfilters.get().filter
                        feature.save()
                    layer_count += 1

            fb_obj = relational.FBObject.objects.create(
                name='{} {} {}'.format(client.name, campaign_name, timezone.now()),
                client=client
            )
            fb_attr = fb_obj_form.save()
            fb_attr.fb_object = fb_obj
            fb_attr.save()

            content = relational.ClientContent.objects.create(
                url=campaign_form.cleaned_data.get('content_url'),
                client=client,
                name='{} {}'.format(client.name, campaign_name)
            )

            # Global Filter
            empty_filters = client.filters.filter(filterfeatures__isnull=True)
            if empty_filters.exists():
                global_filter = empty_filters[0]
            else:
                global_filter = client.filters.create(
                    name='{} empty global filter'.format(client.name))

            # Button Style
            if client.buttonstyles.exists():
                button_style = client.buttonstyles.all()[0]
            else:
                button_style = client.buttonstyles.create()

            # final fallback campaign init
            # Find an empty choiceset filter group
            empty_choices = client.choicesets.filter(
                choicesetfilters__filter__filterfeatures__isnull=True)
            if empty_choices.exists():
                empty_cs = empty_choices[0]
            else:
                empty_cs = client.choicesets.create(
                    name='{} {} Empty ChoiceSet'.format(
                        client.name, campaign_name)
                )
                # Already have a known empty filter
                empty_cs.choicesetfilters.create(filter=global_filter)
            # Find the end of the choice_sets dict
            rank = max(choice_sets) + 1
            choice_sets[rank] = empty_cs

            last_camp = None
            campaigns = []
            for rank, cs in sorted(choice_sets.iteritems(), reverse=True):
                camp = relational.Campaign.objects.create(
                    client=client,
                    name='{} {}'.format(campaign_name, rank + 1),
                )
                camp.campaignbuttonstyles.create(button_style=button_style, rand_cdf=1.0)
                camp.campaignglobalfilters.create(filter=global_filter, rand_cdf=1.0)
                camp.campaignchoicesets.create(choice_set=cs, rand_cdf=1.0)
                camp.campaignproperties.create(
                    client_faces_url=campaign_form.cleaned_data['faces_url'],
                    client_thanks_url=campaign_form.cleaned_data['thanks_url'],
                    client_error_url=campaign_form.cleaned_data['error_url'],
                    fallback_campaign=last_camp,
                    fallback_is_cascading=True,
                )
                camp.campaignfbobjects.create(
                    fb_object=fb_obj,
                    rand_cdf=1.0
                )
                campaigns.append(camp)
                last_camp = camp
<<<<<<< HEAD

            for camp in campaigns:
                properties = camp.campaignproperties.get()
                properties.root_campaign = last_camp
                properties.save()

            send_mail(
                '{} Created New Campaigns'.format(client.name),
                'Campaign PK: {} created. Please verify it and its children.'.format(last_camp.pk),
                settings.ADMIN_FROM_ADDRESS,
                settings.ADMIN_NOTIFICATION_LIST,
                fail_silently=True
            )
            return redirect(
                'campaign-wizard-finish',
                client.pk, last_camp.pk, content.pk
            )
=======
            return redirect('{}?campaign_pk={}&content_pk={}'.format(
                reverse('targetadmin:snippets', args=[client.pk]),
                last_camp.pk,
                content.pk
            ))
>>>>>>> 817271b2
    return render(request, 'targetadmin/campaign_wizard.html', {
        'client': client,
        'fb_obj_form': fb_obj_form,
        'campaign_form': campaign_form,
        'filter_features': client.filterfeatures.values(
            'feature', 'operator', 'value').distinct(),
    })


@utils.auth_client_required
def campaign_wizard_finish(request, client_pk, campaign_pk, content_pk):
    client = get_object_or_404(relational.Client, pk=client_pk)
    root_campaign = get_object_or_404(relational.Campaign, pk=campaign_pk)
    properties = root_campaign.campaignproperties.get()
    content = get_object_or_404(relational.ClientContent, pk=content_pk)
    campaigns = []
    has_fallbacks = True
    while has_fallbacks:
        campaigns.append(properties)
        has_fallbacks = True if properties.fallback_campaign else False
        if has_fallbacks:
            properties = properties.fallback_campaign.campaignproperties.get()
    return render(request, 'targetadmin/campaign_wizard_finish.html', {
        'campaigns': campaigns,
        'content': content,
        'client': client,
    })<|MERGE_RESOLUTION|>--- conflicted
+++ resolved
@@ -229,7 +229,6 @@
                 )
                 campaigns.append(camp)
                 last_camp = camp
-<<<<<<< HEAD
 
             for camp in campaigns:
                 properties = camp.campaignproperties.get()
@@ -244,16 +243,9 @@
                 fail_silently=True
             )
             return redirect(
-                'campaign-wizard-finish',
+                'targetadmin:campaign-wizard-finish',
                 client.pk, last_camp.pk, content.pk
             )
-=======
-            return redirect('{}?campaign_pk={}&content_pk={}'.format(
-                reverse('targetadmin:snippets', args=[client.pk]),
-                last_camp.pk,
-                content.pk
-            ))
->>>>>>> 817271b2
     return render(request, 'targetadmin/campaign_wizard.html', {
         'client': client,
         'fb_obj_form': fb_obj_form,
