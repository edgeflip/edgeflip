--- conflicted
+++ resolved
@@ -11,8 +11,6 @@
 class Command(LabelCommand):
     args = '<subcommand0 subcommand1 ...>'
     label = 'subcommand'
-<<<<<<< HEAD
-    help = "Subcommands: create, migrate, destroy"
     option_list = LabelCommand.option_list + (
         make_option(
             '-r', '--read-throughput',
@@ -29,23 +27,16 @@
             help='Sets the write throughput when creating tables. Default 5.'
         ),
     )
-=======
-    help = "Subcommands: create, migrate, destroy, status"
->>>>>>> 4c1bb81f
 
     def handle_label(self, label, **options):
         logger = logging.getLogger('mysql_to_dynamo')
 
         if label == 'create':
-<<<<<<< HEAD
             throughput = {
                 'read': options.get('read_throughput') or 5,
                 'write': options.get('write_throughput') or 5,
             }
-            utils.database.create_all_tables(
-=======
             dynamo.utils.database.create_all_tables(
->>>>>>> 4c1bb81f
                 timeout=(60 * 3), # 3 minutes per table
                 console=sys.stdout,
                 throughput=throughput,
