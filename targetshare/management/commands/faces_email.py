--- conflicted
+++ resolved
@@ -244,162 +244,9 @@
     def handle(self, campaign_id, content_id, mock, num_face,
                url, cache, offset, count, workers, **options):
         # DB objects
-<<<<<<< HEAD
-        self.campaign = relational.Campaign.objects.get(pk=campaign_id)
-        self.content = relational.ClientContent.objects.get(pk=content_id)
-        self.client = self.campaign.client
-
-        # Settings
-        self.mock = mock
-        self.num_face = num_face
-        self.cache = cache
-        self.offset = offset
-        if count:
-            self.end_count = self.offset + count
-        else:
-            self.end_count = None
-
-        if output:
-            self.filename = output
-        else:
-            self.filename = 'faces_email_%s.csv' % datetime.now().strftime(
-                '%m-%d-%y_%H:%M:%S')
-        self.file_handle = open(self.filename, 'wb')
-        self.csv_writer = csv.writer(self.file_handle)
-        self.csv_writer.writerow([
-            'primary_fbid', 'email', 'friend_fbids', 'names', 'html_table'
-        ])
-
-        self.url = url
-        self.task_list = {}
-        self.edge_collection = {}
-        self.notification = relational.Notification.objects.create(
-            campaign=self.campaign,
-            client_content=self.content
-        )
-        self.failed_fbids = []
-
-        # Process information
-        logger.info('Starting crawl')
-        self._build_csv(self._crawl_and_filter())
-        self.file_handle.close()
-        logger.info(
-            'Faces Email Complete, but failed to process the following FBIDS: {}'.format(
-                self.failed_fbids)
-        )
-
-    def _crawl_and_filter(self):
-        ''' Grabs all of the tokens for a given UserClient, and throws them
-        through the px3 crawl again
-        '''
-        logger.info('Gathering list of users to crawl')
-        ucs = self.client.userclients.order_by('fbid')
-        if not self.end_count:
-            self.end_count = ucs.count()
-        ucs = ucs[self.offset:self.end_count]
-        user_fbids = [{
-            'fbid': Decimal(x),
-            'appid': self.client.fb_app_id,
-        } for x in ucs.values_list('fbid', flat=True)]
-        user_tokens = dynamo.Token.items.batch_get(keys=user_fbids)
-        for count, ut in enumerate(user_tokens):
-            logger.info('Crawling user {} of {}'.format(
-                count + 1, self.end_count - self.offset)
-            )
-            hash_str = hashlib.md5('{}{}{}{}'.format(
-                ut['fbid'], self.campaign.pk,
-                self.content.pk, self.notification.pk
-            )).hexdigest()
-            notification_user, created = relational.NotificationUser.objects.get_or_create(
-                uuid=hash_str, fbid=ut['fbid'], notification=self.notification
-            )
-            try:
-                edges = ranking.proximity_rank_four(ut)
-            except IOError:
-                logger.exception('Failed to crawl {}'.format(ut['fbid']))
-                self.failed_fbids.append(ut['fbid'])
-                continue
-
-            try:
-                edges = ranking.perform_filtering(
-                    edgesRanked=edges,
-                    fbid=ut['fbid'],
-                    campaignId=self.campaign.pk,
-                    contentId=self.content.pk,
-                    numFace=self.num_face,
-                    visit_id=notification_user.pk,
-                    visit_type='targetshare.NotificationUser',
-                    cache_match=self.cache,
-                )[1].edges
-                yield hash_str, edges
-            except IOError:
-                logger.exception('Failed to filter {}'.format(ut['fbid']))
-                self.failed_fbids.append(ut['fbid'])
-                continue
-            except AttributeError:
-                logger.exception('{} had too few friends'.format(ut['fbid']))
-                self.failed_fbids.append(ut['fbid'])
-                continue
-
-    def _build_table(self, uuid, edges):
-        ''' Method to build the HTML table that'll be included in the CSV
-        that we send to clients. This table will later be embedded in an
-        email that is sent to primaries, thus all the inline styles
-        '''
-        faces_path = reverse('faces-email', args=[uuid])
-        if not self.url:
-            faces_url = 'http://{}.{}{}'.format(
-                self.client.subdomain,
-                self.client.domain,
-                faces_path,
-            )
-        else:
-            faces_url = '{}?efuuid={}'.format(self.url, uuid)
-        table_str = render_to_string('targetshare/faces_email_table.html', {
-            'edges': edges,
-            'faces_url': faces_url,
-            'num_face': self.num_face
-        })
-
-        return table_str.encode('utf8', 'ignore')
-
-    def _write_events(self, uuid, collection):
-        notification_user = relational.NotificationUser.objects.get(uuid=uuid)
-        events = []
-        for edge in collection[:self.num_face]:
-            events.append(
-                relational.NotificationEvent(
-                    notification_user_id=notification_user.pk,
-                    campaign_id=self.campaign.pk,
-                    client_content_id=self.content.pk,
-                    friend_fbid=edge.secondary.fbid,
-                    event_type='shown',
-                )
-            )
-
-        for edge in collection[self.num_face:]:
-            events.append(
-                relational.NotificationEvent(
-                    notification_user_id=notification_user.pk,
-                    campaign_id=self.campaign.pk,
-                    client_content_id=self.content.pk,
-                    friend_fbid=edge.secondary.fbid,
-                    event_type='generated',
-                )
-            )
-
-        db.bulk_create.delay(events)
-
-    def _build_csv(self, row_data):
-        ''' Handles building out the CSV '''
-        for uuid, collection in row_data:
-            primary = collection[0].primary
-            row = [primary.fbid, primary.email]
-=======
         campaign = relational.Campaign.objects.get(pk=campaign_id)
         content = relational.ClientContent.objects.get(pk=content_id)
         client = campaign.client
->>>>>>> 34476e26
 
         notification = relational.Notification.objects.create(
             campaign=campaign,
