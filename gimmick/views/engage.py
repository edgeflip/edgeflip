import celery
from django import http
from django.conf import settings
from django.core.urlresolvers import reverse
from django.shortcuts import redirect, render
from django.views.decorators.csrf import csrf_exempt
from django.views.decorators.http import require_GET, require_http_methods

from core.utils import oauth, signed
from core.utils.version import make_version
from core.utils.http import JsonHttpResponse
from core.utils.sharingurls import fb_oauth_url
from targetshare.models.datastructs import ShortToken
from targetshare.models.relational import FBApp
from targetshare.tasks.integration.facebook import store_oauth_token

from gimmick import tasks


API_VERSION = make_version('2.3')

DEFAULT_APPID = 555738104565910


fb_signed = signed.fb_signed.configured(
    origin='', # Same-Origin check disabled for Firefox
    default_appid=DEFAULT_APPID,
)


@fb_signed
@csrf_exempt
@require_http_methods(['GET', 'POST'])
def intro(request, appid, signed):
    fb_app = FBApp.objects.get(appid=appid)
    namespace = request.resolver_match.namespace

    if namespace and oauth.EMBEDDED_NS_PATTERN.search(namespace):
        # Request received from Facebook canvas --
        # main app should be served from canvas as well.

        # Remove the true path base from FB vanity URL path:
        true_path = reverse('gimmick-canvas:engage')
        redirect_uri = oauth.get_embedded_path(fb_app, true_path)
    else:
        # Unembedded.
        redirect_path = reverse('gimmick:engage')
        redirect_uri = request.build_absolute_uri(redirect_path)

    return render(request, 'gimmick/intro.html', {
        # TODO: initial redirector?
        'initial_url': fb_oauth_url(fb_app, redirect_uri),
    })


@fb_signed
@csrf_exempt
@require_http_methods(['GET', 'POST'])
def main(request, appid, signed):
    fb_app = FBApp.objects.get(appid=appid)

    try:
        signature = oauth.handle_incoming(request, fb_app)
    except oauth.AccessDenied:
        signature = oauth.AccessSignature()

    if not signature.is_valid():
        # OAuth circumvented or denied
        # Record auth fail and redirect to error URL:
        # TODO: event
        namespace = request.resolver_match.namespace or 'gimmick'
        path = reverse(namespace + ':engage-intro') + "#denied"
        if oauth.EMBEDDED_NS_PATTERN.search(namespace):
            url = oauth.get_embedded_path(fb_app, path)
            return render(request, 'chapo/redirect.html', {'url': url})
        else:
            return redirect(path)

    session_key = 'engage_task_{}'.format(signature.code)
    try:
        task_id = request.session[session_key]
    except KeyError:
        oauth_token_job = store_oauth_token.s(
            signature.code,
            signature.redirect_uri,
            api=API_VERSION,
            app_id=appid,
        )
        scoring_job = celery.group(tasks.score_posts.s(),
                                   tasks.score_likes.s(),
                                   tasks.read_network.s())

        if signed and 'oauth_token' in signed and 'user_id' in signed:
            oauth_token_job.apply_async()
            token = ShortToken(
                fbid=int(signed['user_id']),
                appid=appid,
                token=signed['oauth_token'],
                api=API_VERSION,
            )
            chain_start = scoring_job.clone((token,))
        else:
            chain_start = oauth_token_job | scoring_job

        # celery won't give us a collected group ID, so post-process in a chord callback
        chain = chain_start | tasks.compute_rankings.s()
        task = chain.apply_async()
        task_id = request.session[session_key] = task.id

    return render(request, 'gimmick/engage.html', {
        'fb_app': fb_app,
        'task_id': task_id,
    })


@require_GET
def data(request, task_id):
    task = celery.current_app.AsyncResult(task_id)

    if not task.ready():
        return JsonHttpResponse({'status': 'waiting'}, status=202)

    # Check result #
    results = task.result if task.successful() else None
    if not results:
        return http.HttpResponseServerError()

    # TODO: events?
    return JsonHttpResponse({
        'status': 'success',
        'results': results,
    })


def fb_object(request, appid, rank):
    fb_app = FBApp.objects.get(appid=appid)

    namespace = request.resolver_match.namespace or 'gimmick'
    path = reverse(namespace + ':engage-intro')
    if oauth.EMBEDDED_NS_PATTERN.search(namespace):
        redirect_url = oauth.get_embedded_path(fb_app, path)
    else:
        redirect_url = 'https://{}{}'.format(request.get_host(), path)

    return render(request, 'gimmick/fb_object.html', {
<<<<<<< HEAD
        'fb_app': fb_app,
        'rank': rank,
        'fb_object_url': request.build_absolute_uri(),
        'fb_img_url': request.build_absolute_uri(settings.STATIC_URL + 'img/bug_white_single.png'),
=======
        'fb_object_url': fb_object_url,
        'fb_app_name': fb_app_name,
        'fb_app_id': fb_app_id,
        'fb_img_url': request.build_absolute_uri('/static/img/bug_white_single.png'),
        'fb_obj_type': 'ranking',
>>>>>>> 78b62e99
        'redirect_url': redirect_url,
    })<|MERGE_RESOLUTION|>--- conflicted
+++ resolved
@@ -143,17 +143,10 @@
         redirect_url = 'https://{}{}'.format(request.get_host(), path)
 
     return render(request, 'gimmick/fb_object.html', {
-<<<<<<< HEAD
         'fb_app': fb_app,
         'rank': rank,
         'fb_object_url': request.build_absolute_uri(),
         'fb_img_url': request.build_absolute_uri(settings.STATIC_URL + 'img/bug_white_single.png'),
-=======
-        'fb_object_url': fb_object_url,
-        'fb_app_name': fb_app_name,
-        'fb_app_id': fb_app_id,
-        'fb_img_url': request.build_absolute_uri('/static/img/bug_white_single.png'),
         'fb_obj_type': 'ranking',
->>>>>>> 78b62e99
         'redirect_url': redirect_url,
     })