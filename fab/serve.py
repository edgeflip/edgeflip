--- conflicted
+++ resolved
@@ -15,11 +15,7 @@
     'px3',
     'px3_filter',
     'px4',
-<<<<<<< HEAD
     'px4_refine',
-    'bg_px4',
-=======
->>>>>>> add4b82f
     'celery',
     'delayed_save',
     'get_or_create',
