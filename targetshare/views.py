--- conflicted
+++ resolved
@@ -440,16 +440,6 @@
                 random_assign=False,
             )
         )
-<<<<<<< HEAD
-    )
-    fb_object = models.FBObject.objects.get(pk=fb_object_id)
-    fb_attrs = fb_object.fbobjectattribute_set.get()
-    url_params = urllib.urlencode({
-        'cssslug': choice_set_slug,
-        'campaign_id': campaign_id
-    })
-    fb_object_url = 'https://%s%s?%s' % (
-=======
     else:
         fb_object = campaign.campaignfbobjects.for_datetime().random_assign()
         db.delayed_save.delay(
@@ -462,9 +452,12 @@
             )
         )
 
+    url_params = urllib.urlencode({
+        'cssslug': choice_set_slug,
+        'campaign_id': campaign_id
+    })
     fb_attrs = fb_object.fbobjectattribute_set.for_datetime().get()
-    fb_object_url = 'https://%s%s?cssslug=%s' % (
->>>>>>> 2b7efb73
+    fb_object_url = 'https://%s%s?%s' % (
         request.get_host(),
         reverse('objects', kwargs={
             'fb_object_id': fb_object.pk, 'content_id': content.pk
