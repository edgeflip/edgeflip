--- conflicted
+++ resolved
@@ -45,8 +45,7 @@
         if not self.filterfeatures.exists():
             return edges
         for f in self.filterfeatures.all():
-<<<<<<< HEAD
-            if f.feature in settings.CIVIS_FILTERS:
+            if f.feature in settings.FILTERING.civis_filters:
                 if faces_email:
                     utils.civis_s3_filter(
                         edges, f.feature, f.operator, f.value
@@ -55,12 +54,6 @@
                     edges = utils.civis_filter(
                         edges, f.feature, f.operator, f.value
                     )
-=======
-            if f.feature in settings.FILTERING.civis_filters:
-                edges = utils.civis_filter(
-                    edges, f.feature, f.operator, f.value
-                )
->>>>>>> a082fbc8
             # Standard min/max/eq/in filters below
             else:
                 edges = [x for x in edges if self._standard_filter(
