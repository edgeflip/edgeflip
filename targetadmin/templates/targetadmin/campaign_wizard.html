{% extends "targetadmin/base.html" %}
{% block extrahead %}
    <link rel="stylesheet" href="{{ STATIC_URL }}css/admin.css">
{% endblock %}
{% block title %}Campaign Setup Wizard{% endblock %}
{% block content %}
    <h2 class="page-header">Create a New Targeted Sharing Campaign</h2>
    <form id="wizard-form" action="" method="post" class="form-horizontal">
        {% csrf_token %}
        <span id="campaign-settings" class="wizard-step">
            {% include 'targetadmin/includes/campaign_wizard_form.html' %}
        </span>
        <span id="filtering" class="wizard-step" style="display: none;">
            {% include 'targetadmin/includes/filter_wizard_form.html' %}
        </span>
        <span id="fbobjects" class="wizard-step" style="display: none;">
            {% include 'targetadmin/includes/fbobjects_wizard_form.html' %}
            <input type="submit" class="btn btn-large btn-primary step-submit fbobject-step" value="Submit" id="wizard-submit">
            <a href="#" id="step3-prev" class="btn btn-large btn-danger step-submit" data-step="filtering">Previous</a>
        </span>
    </form>
{% endblock %} {% block extrascript %}
<script src="{{ STATIC_URL }}js/usStates.js" async></script>
<script>
<<<<<<< HEAD
    
    var layer_count = 1,
        can_close_modal = true;

    $('i.icon-question-sign').popover( { trigger: 'hover' } );
    
    $('div[data-helper="img"] input').on( 'focus', function() {
        $('#' + $(this).attr('name') + '-img-helper' ).fadeIn( 400 );
    } );
    
    $('div[data-helper="img"] input').on( 'blur', function() {
        $('#' + $(this).attr('name') + '-img-helper' ).hide();
    } );

    // Tracks number of layers in play on Filtering screen

=======
    // Tracks number of layers in play on Filtering screen
    var layer_count = 1;
        
>>>>>>> a13369bb
    // "Steps"
    $('.step-submit').click(function(e) {
        var step = $(this).data('step');
        if ($(this).hasClass('filter-step')) {
            var v, values, filters, layer;
            for (layer = 1; layer <= layer_count; layer++) {
                filters = $('#enabled-filters-' + layer).sortable('toArray', 
                    {attribute: 'data-filter-id'});
                values = [];
                for (v = 0; v < filters.length; v++) {
                    values.push('"' + filters[v].split('=')[1] + '"');
                }
                $('#id_enabled-filters-' + layer).val(values);
            }
        }
        $('.wizard-step').hide();
        $('#' + step).show();
        
        if( step === 'fbobjects' ) {
            window.fbObjIndicator.init();
        }
        
        $( $('input:visible')[0] ).focus();
    } );

    // Remove Layer "X" clicked
    $('#filtering').on( 'click', '.remove-layer', function() {

        var deleted_layer_no = $(this).data('layer'),
            add_layer_btn = $('#add-layer');

        $.each( $('section[data-layer]'), function( i, layer_section ) {
            var $layer_section = $( layer_section );
            if( $layer_section.data('layer') == deleted_layer_no ) {

                $.each( $layer_section.find('div[data-filter-id]'), function( j, layer_filter ) {
                    var $layer_filter = $(layer_filter),
                        layer_filter_id = $layer_filter.data('filter-id');
                        
                    if( ( $('#existing-filters').find( 'div[data-filter-id="' + layer_filter_id + '"]' ).length === 0 ) &&
                        ( $('#enabled-filters-1').find( 'div[data-filter-id="' + layer_filter_id + '"]' ).length === 0 ) ) {

                        $('#existing-filters').append( $layer_filter );
                    }
                    
                } );

                $layer_section.fadeOut( 400, function() {
                    $(this).empty().remove();

                    $.each( $('*[data-layer]'), function( k, el ) {
                        var $el = $(el),
                            el_layer_no = $el.data('layer'),
                            new_layer_no = el_layer_no - 1;

                        if( el_layer_no > deleted_layer_no ) {
                            
                            $el.data( 'layer', new_layer_no );

                            if( $el.prop('tagName') === 'SECTION' ) {

                                $el.find('h5').first().text( 'Layer ' + new_layer_no );

                                $('#id_enabled-filters-' + el_layer_no )
                                    .attr( { "id": 'id_enabled-filters-' + new_layer_no,
                                             "name": 'enabled-filters-' + new_layer_no } );
                                           
                                $('#enabled-filters-' + el_layer_no )
                                    .attr( { "id": 'enabled-filters-' + new_layer_no } );
                            }
                        }
                    } );
                } );
            }
        } );

        layer_count--;
        add_layer_btn.data( 'layer-count', layer_count );

        if( add_layer_btn.prop( 'disabled' ) ) {
            add_layer_btn.prop( 'disabled', false );
        }
        
    } );

    // Sortables - Drag and Drop stuff
    $(function() {
        $('#existing-filters').sortable({
            connectWith: ".target-well"
        });
        $('#enabled-filters-1').sortable({
            connectWith: ".target-well"
        });
        $( ".sortable" ).disableSelection();
    });

    // Layer addition
    $('#add-layer').click(function(event){
        event.preventDefault();
        var previous_layer_html = $('#enabled-filters-' + layer_count).html()
        var hidden_elements = $('.hidden-elements')
        layer_count = $('#add-layer').data('layer-count') + 1;
        $('#add-layer').data('layer-count', layer_count);
        $('#enabled-section').append(
            '<section data-layer="' + layer_count + '">' +
            '<div class="clearfix"><h5 class="layer-text-header pull-left">Layer ' + layer_count + '</h5>' +
            '<h5 data-layer="' + layer_count + '" class="btn btn-link pull-right remove-layer">' +
            '<i class="icon-remove"></i></h5></div><div class="clearfix"><input type="hidden" id="id_enabled-filters-' + 
            layer_count + '" name="enabled-filters-' + layer_count + 
            '"><div style="margin-left: 0px; min-height:54px;" class="span12 well sortable target-well" id="enabled-filters-' + 
            layer_count + '">' + previous_layer_html  + '</div></div></section>'
        );

        $('#enabled-filters-' + layer_count).sortable({
            connectWith: '.target-well'
        });
        // Aribtrary limit, but seems about right. Subject to change
        if (layer_count >= 4) {
            $('#add-layer').prop('disabled', true);
        }
    });

<<<<<<< HEAD
    // New FilterFeature creation
    $('#filter-add').click(function(event) {
        event.preventDefault()
        var filter_values = '';
        $('.filter-val-input').each(function(index){
            var value = $(this).val();
            if (value) {
                if (filter_values === ''){
                    filter_values = value;
                } else {
                    filter_values += '||' + value;
                }
            }
        });
        if (filter_values.slice(-2) === '||'){
            filter_values = filter_values.substr(0, filter_values.length - 2);
        }
        $('#id_value').val(filter_values);
        var validation_elems = [
            [$('#id_feature'), $('#feature-error')],
            [$('#id_operator'), $('#operator-error')],
            [$('#id_value'), $('#value-error')]
        ]
        var form_errors = false;
        for (var elem=0; elem < validation_elems.length; elem++) {
            if (validation_elems[elem][0].val() === ""){
                validation_elems[elem][1].show();
                form_errors = true;
            } else {
                validation_elems[elem][1].hide();
            }
        }
        if (!form_errors) {
            var feature = $('#id_feature').val();
            var operator = $('#id_operator').val();
            var filter_values = $('#id_value').val();
            $('#existing-filters').prepend(
                '<div data-filter-id="set_number=' + feature + '.' + operator + 
                '.' + filter_values + '" class="span2 draggable"><p><abbr title="' + 
                feature + ' ' + operator + ' ' + filter_values + '">' + 
                feature + ' ' + ' ' + operator + ' ' + filter_values.slice(0, 15) + 
                '</abbr></p></div>'
            );

            if( can_close_modal ) {
                $('#filter-modal').modal('toggle');
                $('#filter-modal').removeData();
            }
        }
    });
    
    $( $('input:visible')[0] ).focus();

    
=======
>>>>>>> a13369bb
</script>
{% endblock %}<|MERGE_RESOLUTION|>--- conflicted
+++ resolved
@@ -22,7 +22,6 @@
 {% endblock %} {% block extrascript %}
 <script src="{{ STATIC_URL }}js/usStates.js" async></script>
 <script>
-<<<<<<< HEAD
     
     var layer_count = 1,
         can_close_modal = true;
@@ -39,11 +38,6 @@
 
     // Tracks number of layers in play on Filtering screen
 
-=======
-    // Tracks number of layers in play on Filtering screen
-    var layer_count = 1;
-        
->>>>>>> a13369bb
     // "Steps"
     $('.step-submit').click(function(e) {
         var step = $(this).data('step');
@@ -166,62 +160,6 @@
         }
     });
 
-<<<<<<< HEAD
-    // New FilterFeature creation
-    $('#filter-add').click(function(event) {
-        event.preventDefault()
-        var filter_values = '';
-        $('.filter-val-input').each(function(index){
-            var value = $(this).val();
-            if (value) {
-                if (filter_values === ''){
-                    filter_values = value;
-                } else {
-                    filter_values += '||' + value;
-                }
-            }
-        });
-        if (filter_values.slice(-2) === '||'){
-            filter_values = filter_values.substr(0, filter_values.length - 2);
-        }
-        $('#id_value').val(filter_values);
-        var validation_elems = [
-            [$('#id_feature'), $('#feature-error')],
-            [$('#id_operator'), $('#operator-error')],
-            [$('#id_value'), $('#value-error')]
-        ]
-        var form_errors = false;
-        for (var elem=0; elem < validation_elems.length; elem++) {
-            if (validation_elems[elem][0].val() === ""){
-                validation_elems[elem][1].show();
-                form_errors = true;
-            } else {
-                validation_elems[elem][1].hide();
-            }
-        }
-        if (!form_errors) {
-            var feature = $('#id_feature').val();
-            var operator = $('#id_operator').val();
-            var filter_values = $('#id_value').val();
-            $('#existing-filters').prepend(
-                '<div data-filter-id="set_number=' + feature + '.' + operator + 
-                '.' + filter_values + '" class="span2 draggable"><p><abbr title="' + 
-                feature + ' ' + operator + ' ' + filter_values + '">' + 
-                feature + ' ' + ' ' + operator + ' ' + filter_values.slice(0, 15) + 
-                '</abbr></p></div>'
-            );
-
-            if( can_close_modal ) {
-                $('#filter-modal').modal('toggle');
-                $('#filter-modal').removeData();
-            }
-        }
-    });
-    
     $( $('input:visible')[0] ).focus();
-
-    
-=======
->>>>>>> a13369bb
 </script>
 {% endblock %}