from __future__ import absolute_import

import itertools
import logging
from collections import namedtuple
from datetime import timedelta

from celery import shared_task
from celery.utils.log import get_task_logger
from django.conf import settings
from django.db.models.loading import get_model
from django.db.models import Q

from targetshare import models, utils
from targetshare.integration import facebook
from targetshare.tasks import db


LOG = get_task_logger(__name__)
LOG_RVN = logging.getLogger('crow')

DB_MIN_FRIEND_COUNT = 100
DB_FRIEND_THRESHOLD = 90 # percent

# The below width(s) of the proximity score spectrum from 1 to 0 will be
# partitioned during rank refinement:
# NOTE: We might want to review this threshold for various size networks
PX_REFINE_RANGE_WIDTH = 0.85

# The maximum number of (high-proximity) friends to bother rank-refining:
# NOTE: We might want to review this number, depending on how performant
# production is in ranking
PX_REFINE_MAX_COUNT = 500

FilteringResult = namedtuple('FilteringResult', [
    'ranked',
    'filtered',
    'cs_filter_id',
    'choice_set_slug',
    'campaign_id',
    'content_id',
])

empty_filtering_result = FilteringResult._make((None,) * 6)


def proximity_rank_three(token, **filtering_args):
    """Build the px3 crawl-and-filter chain."""
    chain = (
        px3_crawl.s(token) |
        perform_filtering.s(fbid=token.fbid, **filtering_args)
    )
    return chain.apply_async()


<<<<<<< HEAD
@celery.task(default_retry_delay=1, max_retries=3)
def px3_crawl(token):
=======
@shared_task(default_retry_delay=1, max_retries=3)
def px3_crawl(mockMode, fbid, token):
>>>>>>> 2406db5b
    """Crawl and rank a user's network to proximity level three."""
    try:
        user = facebook.client.get_user(token.fbid, token.token)
        edges_unranked = facebook.client.get_friend_edges(
            user,
            token.token,
            require_incoming=False,
            require_outgoing=False
        )
    except IOError as exc:
        px3_crawl.retry(exc=exc)

    return edges_unranked.ranked(
        require_incoming=False,
        require_outgoing=False,
    )


<<<<<<< HEAD
@celery.task
def perform_filtering(edges_ranked, campaign_id, content_id, fbid, visit_id, num_faces,
                      fallback_count=0, already_picked=None,
                      px_rank=3, visit_type='targetshare.Visit', cache_match=False):
=======
@shared_task
def perform_filtering(edgesRanked, campaignId, contentId, fbid, visit_id, numFace,
                      fallbackCount=0, already_picked=None,
                      visit_type='targetshare.Visit', cache_match=False):
>>>>>>> 2406db5b
    """Filter the given, ranked, Edges according to the configuration of the
    specified Campaign.

    """
    if fallback_count > settings.MAX_FALLBACK_COUNT:
        raise RuntimeError("Exceeded maximum fallback count")

    app, model_name = visit_type.split('.')
    interaction = get_model(app, model_name).objects.get(pk=visit_id)

    client_content = models.relational.ClientContent.objects.get(content_id=content_id)
    campaign = models.relational.Campaign.objects.get(campaign_id=campaign_id)
    client = campaign.client
    properties = campaign.campaignproperties.get()
    fallback_cascading = properties.fallback_is_cascading
    fallback_content_id = properties.fallback_content_id
    already_picked = already_picked or models.datastructs.TieredEdges()

    if properties.fallback_is_cascading and properties.fallback_campaign is None:
        LOG_RVN.error("Campaign %s expects cascading fallback, but fails to specify fallback campaign.",
                      campaign_id)
        fallback_cascading = None

    # If fallback content_id IS NULL, defer to current content_id:
    if properties.fallback_content is None and properties.fallback_campaign is not None:
        fallback_content_id = content_id

    # For a cascading fallback, take any friends at all for
    # the current campaign to append to the list. Otherwise,
    # use the min_friends parameter as the threshold for errors.
    min_friends = 1 if fallback_cascading else properties.min_friends

    # Check if any friends should be excluded for this campaign/content combination
    exclude_friends = set(models.relational.FaceExclusion.objects.filter(
        fbid=fbid,
        campaign=campaign,
        content=client_content,
    ).values_list('friend_fbid', flat=True))
    # avoid re-adding if already picked:
    exclude_friends = exclude_friends.union(already_picked.secondary_ids)
    edges_eligible = [
        edge for edge in edges_ranked if edge.secondary.fbid not in exclude_friends
    ]

    # Assign filter experiments (and record) #

    # Apply global filter
    global_filter = campaign.campaignglobalfilters.random_assign()
    interaction.assignments.create_managed(
        campaign=campaign,
        content=client_content,
        feature_row=global_filter,
        chosen_from_rows=campaign.campaignglobalfilters,
    )
    # NOTE: This differs from how we handle px4 features on ChoiceSetFilters.
    # For px3, we exclude ChoiceSetFilters with px4 features entirely;
    # however, the global filter cannot be excluded.
    # For now, we'll simply ignore super-ranked features on the global filter,
    # though we might want to revisit this, (and e.g. raise an exception).
    edges_filtered = global_filter.filterfeatures.filter(
        feature_type__px_rank__lte=px_rank,
    ).filter_edges(edges_eligible)

    # Assign choice set experiments (and record)
    campaign_choice_sets = campaign.campaignchoicesets.all()
    choice_set = campaign_choice_sets.random_assign()
    interaction.assignments.create_managed(
        campaign=campaign,
        content=client_content,
        feature_row=choice_set,
        chosen_from_rows=campaign.campaignchoicesets,
    )
    (allow_generic, generic_slug) = campaign_choice_sets.values_list(
        'allow_generic', 'generic_url_slug'
    ).get(choice_set=choice_set)

    # Pick (and record) best choice set filter
    # NOTE: See above re: global filter.
    # Exclude ChoiceSetFilters written for super-ranked features:
    choice_set_filters = choice_set.choicesetfilters.exclude(
        filter__filterfeatures__feature_type__px_rank__gt=px_rank
    )
    try:
        (best_csf, best_csf_edges) = choice_set_filters.choose_best_filter(
            edges_filtered,
            use_generic=allow_generic,
            min_friends=min_friends,
            cache_match=cache_match,
        )
    except models.relational.ChoiceSetFilter.TooFewFriendsError:
        LOG_RVN.info("Too few friends found for %s with campaign %s. (Will check for fallback.)",
                     fbid, campaign_id)
    else:
        already_picked += models.datastructs.TieredEdges(
            edges=best_csf_edges,
            campaign_id=campaign_id,
            content_id=content_id,
            cs_filter_id=(best_csf.filter_id if best_csf else None),
            choice_set_slug=(best_csf.url_slug if best_csf else generic_slug),
        )
        if best_csf is None:
            # We got generic:
            LOG.debug("Generic returned for %s with campaign %s.", fbid, campaign_id)
            interaction.assignments.create_managed(
                campaign=campaign,
                content=client_content,
                feature_row=None,
                random_assign=False,
                chosen_from_rows=choice_set.choicesetfilters,
                feature_type='generic choice set filter',
            )
        else:
            interaction.assignments.create_managed(
                campaign=campaign,
                content=client_content,
                feature_row=best_csf.filter_id,
                random_assign=False,
                chosen_from_rows=choice_set.choicesetfilters,
            )

    slots_left = num_faces - len(already_picked)
    if slots_left > 0 and fallback_cascading:
        # We still have slots to fill and can fallback to do so

        # Record "fallback" assignments:
        interaction.assignments.create(
            campaign=campaign,
            content=client_content,
            feature_type='cascading fallback campaign',
            feature_row=properties.fallback_campaign.pk,
            chosen_from_table='campaign_properties',
            chosen_from_rows=[properties.pk],
            random_assign=False,
        )
        interaction.assignments.create(
            campaign=campaign,
            content=client_content,
            feature_type='cascading fallback content',
            feature_row=fallback_content_id,
            chosen_from_table='campaign_properties',
            chosen_from_rows=[properties.pk],
            random_assign=False,
        )

        # Recursive call with new campaign & content, incrementing fallback_count:
        return perform_filtering(
            edges_ranked,
            properties.fallback_campaign.pk,
            fallback_content_id,
            fbid,
            visit_id,
            num_faces,
            fallback_count + 1,
            already_picked,
            px_rank,
            visit_type,
            cache_match,
        )

    elif len(already_picked) < min_friends:
        # We haven't found enough friends to satisfy the campaign's
        # requirement, so need to fallback

        # if fallback campaign_id IS NULL, nothing we can do, so just return an error.
        if properties.fallback_campaign is None:
            LOG_RVN.error("No fallback for %s with campaign %s. (Will return error to user.)",
                          fbid, campaign_id)
            event_content = '{}:button /frame_faces/{}/{}'.format(
                client.fb_app_name,
                campaign_id,
                content_id,
            )
            interaction.events.create(
                campaign_id=campaign_id,
                client_content_id=content_id,
                content=event_content,
                event_type='no_friends_error'
            )
            return empty_filtering_result._replace(campaign_id=campaign_id,
                                                   content_id=content_id)

        # Record "fallback" assignments:
        interaction.assignments.create(
            campaign=campaign,
            content=client_content,
            feature_type='cascading fallback campaign',
            feature_row=properties.fallback_campaign.pk,
            chosen_from_table='campaign_properties',
            chosen_from_rows=[properties.pk],
            random_assign=False,
        )
        interaction.assignments.create(
            campaign=campaign,
            content=client_content,
            feature_type='fallback campaign',
            feature_row=fallback_content_id,
            chosen_from_table='campaign_properties',
            chosen_from_rows=[properties.pk],
            random_assign=False,
        )

        # If we're not cascading, no one is already picked.
        # If we're here, should probably always be the case that
        # fallback_cascading is False, but do the check to be safe...
        already_picked = already_picked if fallback_cascading else None

        # Recursive call with new campaign & content, incrementing fallback_count:
        return perform_filtering(
            edges_ranked,
            properties.fallback_campaign.pk,
            fallback_content_id,
            fbid,
            visit_id,
            num_faces,
            fallback_count + 1,
            already_picked,
            px_rank,
            visit_type,
            cache_match,
        )

    else:
        # We're done cascading and have enough friends, so time to return!

        # Might have cascaded beyond the point of having new friends to add,
        # so pick up various return values from the last tier with friends.
        last_tier = already_picked[-1].copy()
        del last_tier['edges']
        return FilteringResult(edges_ranked, already_picked, **last_tier)


def proximity_rank_four(token, **filtering_args):
    """Build the px4 crawl-and-refine chain."""
    chain = (
        px4_crawl.s(token) |
        refine_ranking.s(fbid=token.fbid, **filtering_args)
    )
    return chain.apply_async()


<<<<<<< HEAD
@celery.task(default_retry_delay=1, max_retries=3)
def px4_crawl(token):
=======
@shared_task(default_retry_delay=1, max_retries=3)
def proximity_rank_four(mockMode, fbid, token):
>>>>>>> 2406db5b
    """Crawl and rank a user's network to proximity level four, and persist the
    User, secondary Users, Token and Edges to the database.

    Under 100 people, just go to FB and get the best data;
    over 100 people, let's make sure Dynamo has at least 90 percent.

    """
    try:
        user = facebook.client.get_user(token.fbid, token.token)
        friend_count = facebook.client.get_friend_count(token.fbid, token.token)
        if friend_count >= DB_MIN_FRIEND_COUNT:
            edges_unranked = models.datastructs.UserNetwork.get_friend_edges(
                user,
                require_incoming=True,
                require_outgoing=False,
                max_age=timedelta(days=settings.FRESHNESS),
            )
            if (
                not friend_count or
                100.0 * len(edges_unranked) / friend_count >= DB_FRIEND_THRESHOLD
            ):
                LOG.info('FBID %r: Has %r FB Friends, found %r in Dynamo; using Dynamo data.',
                         token.fbid, friend_count, len(edges_unranked))
            else:
                LOG.info('FBID %r: Has %r FB Friends, found %r in Dynamo; falling back to FB',
                         token.fbid, friend_count, len(edges_unranked))
                edges_unranked = None
        else:
            LOG.info('FBID %r: Has %r friends, hitting FB', token.fbid, friend_count)
            edges_unranked = None

        hit_fb = edges_unranked is None
        if hit_fb:
            edges_unranked = facebook.client.get_friend_edges(
                user,
                token.token,
                require_incoming=True,
                require_outgoing=False,
            )
    except IOError as exc:
        px4_crawl.retry(exc=exc)

    edges_ranked = edges_unranked.ranked(
        require_incoming=True,
        require_outgoing=False,
    )

    db.delayed_save.delay(token, overwrite=True)
    db.upsert.delay(user)

    if hit_fb:
        # Enqueue tasks to persist data retrieved from Facebook

        # Secondary Users:
        db.upsert.delay([edge.secondary for edge in edges_ranked])

        # PostInteractions:
        db.bulk_create.delay(
            tuple(
                itertools.chain.from_iterable(
                    edge.interactions for edge in edges_ranked)
            )
        )
        db.upsert.delay(
            tuple(
                models.dynamo.PostInteractionsSet(
                    fbid=edge.secondary.fbid,
                    postids=[post_interactions.postid
                             for post_interactions in edge.interactions],
                )
                for edge in edges_ranked
                if edge.interactions
            )
        )

        # PostTopics:
        db.bulk_create.delay(edges_ranked.post_topics.values())

        # Edges:
        db.update_edges.delay(edges_ranked)

    return (edges_ranked, hit_fb)


@celery.task
def refine_ranking(crawl_result, campaign_id, content_id, fbid, visit_id, num_faces,
                   visit_type='targetshare.Visit', cache_match=False):
    """Refine the px4 edge ranking and, depending on the crawl task, apply filtering.

    Filtering is achieved through the `perform_filtering` task, and so edges are
    filtered and campaign fallbacks are applied; however, to avoid timing out on
    large user networks, filtering is deferred to px3 unless the px4 crawl task
    has indicated that it did not attempt communication with Facebook or if the
    network is sufficiently small.

    """
    (edges_ranked, hit_fb) = crawl_result

    try:
        campaign_ranking_key = (models.relational.CampaignRankingKey.objects
                                .for_datetime().get(campaign_id=campaign_id))
    except models.relational.CampaignRankingKey.DoesNotExist:
        # No active rank refinements to apply
        pass
    except models.relational.CampaignRankingKey.MultipleObjectsReturned:
        # Multiple ranking keys not currently supported.
        # (Could use rand_cdf/random_assign in the future.)
        # (Note, to apply multiple sorting keys, a RankingKey may have multiple
        # RankingKeyFeatures.)
        LOG.exception("Campaign %s has multiple active ranking keys; "
                      "will not refine rank.", campaign_id)
    else:
        # Refine proximity-based ranking
        keys = campaign_ranking_key.ranking_key.rankingkeyfeatures.for_datetime()
        if keys.filter(feature_type__code=models.relational.RankingFeatureType.TOPICS).exists():
            # Pre-populate 'topics' feature from UserNetwork for performance
            # NOTE: If network was read from FB, calculations will be limited to
            # contents of primary's posts (currently).
            # TODO: This would help in topics filtering, too
            edges_ranked.precache_topics_feature()

        # Only bother ranking the first PX_REFINE_MAX_COUNT friends:
        (edges_rerank, edges_tail) = (edges_ranked[:PX_REFINE_MAX_COUNT],
                                      edges_ranked[PX_REFINE_MAX_COUNT:])

        # Partition edges s.t. those with px score above threshold
        # (1 - PX_REFINE_RANGE_WIDTH) remain separate from those below:
        edges_partitioned = utils.partition_edges(edges_rerank, range_width=PX_REFINE_RANGE_WIDTH)
        edges_reranked = itertools.chain.from_iterable(
            keys.sorted_edges(partition)
            for (_lower_bound, partition) in edges_partitioned
        )
        edges_ranked = models.datastructs.UserNetwork(
            itertools.chain(edges_reranked, edges_tail),
            post_topics=edges_ranked.post_topics,
        )

    # Build query to check for existence of relevant (px4) filters:
    campaign_global = Q(campaignglobalfilters__campaign=campaign_id)
    campaign_choiceset = Q(
        choicesetfilters__choice_set__campaignchoicesets__campaign=campaign_id)
    px4_filters = models.relational.Filter.objects.filter(
        (campaign_global | campaign_choiceset),
        filterfeatures__feature_type__px_rank__gte=4,
    )
    # NOTE: We might want to review this threshold:
    if (not hit_fb or len(edges_ranked) < DB_MIN_FRIEND_COUNT) and px4_filters.exists():
        # We haven't wasted time hitting Facebook or user has few enough
        # friends that we should be able to apply refined filters anyway:
        return perform_filtering(
            edges_ranked, campaign_id, content_id, fbid, visit_id, num_faces,
            px_rank=4, visit_type=visit_type, cache_match=cache_match
        )
    else:
        # Use empty result to indicate px3 filtering should be used:
        return empty_filtering_result._replace(ranked=edges_ranked)<|MERGE_RESOLUTION|>--- conflicted
+++ resolved
@@ -53,13 +53,8 @@
     return chain.apply_async()
 
 
-<<<<<<< HEAD
-@celery.task(default_retry_delay=1, max_retries=3)
+@shared_task(default_retry_delay=1, max_retries=3)
 def px3_crawl(token):
-=======
-@shared_task(default_retry_delay=1, max_retries=3)
-def px3_crawl(mockMode, fbid, token):
->>>>>>> 2406db5b
     """Crawl and rank a user's network to proximity level three."""
     try:
         user = facebook.client.get_user(token.fbid, token.token)
@@ -78,17 +73,10 @@
     )
 
 
-<<<<<<< HEAD
-@celery.task
+@shared_task
 def perform_filtering(edges_ranked, campaign_id, content_id, fbid, visit_id, num_faces,
                       fallback_count=0, already_picked=None,
                       px_rank=3, visit_type='targetshare.Visit', cache_match=False):
-=======
-@shared_task
-def perform_filtering(edgesRanked, campaignId, contentId, fbid, visit_id, numFace,
-                      fallbackCount=0, already_picked=None,
-                      visit_type='targetshare.Visit', cache_match=False):
->>>>>>> 2406db5b
     """Filter the given, ranked, Edges according to the configuration of the
     specified Campaign.
 
@@ -329,13 +317,8 @@
     return chain.apply_async()
 
 
-<<<<<<< HEAD
-@celery.task(default_retry_delay=1, max_retries=3)
+@shared_task(default_retry_delay=1, max_retries=3)
 def px4_crawl(token):
-=======
-@shared_task(default_retry_delay=1, max_retries=3)
-def proximity_rank_four(mockMode, fbid, token):
->>>>>>> 2406db5b
     """Crawl and rank a user's network to proximity level four, and persist the
     User, secondary Users, Token and Edges to the database.
 
@@ -420,7 +403,7 @@
     return (edges_ranked, hit_fb)
 
 
-@celery.task
+@shared_task
 def refine_ranking(crawl_result, campaign_id, content_id, fbid, visit_id, num_faces,
                    visit_type='targetshare.Visit', cache_match=False):
     """Refine the px4 edge ranking and, depending on the crawl task, apply filtering.
