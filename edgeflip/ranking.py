#!/usr/bin/python
import sys

from . import database
from . import datastructs

import logging

from .settings import config

<<<<<<< HEAD
# class EdgeAggregator(Edge):
class EdgeAggregator(object):
    def __init__(self, edgesSource, aggregFunc, requireIncoming=True, requireOutgoing=True):
        # Edge.__init__(self, None, None)
        if (len(edgesSource) > 0):

            # these are defined even if requireIncoming is False, even though they are stored in countsIn
            self.inPhotoTarget = aggregFunc([ e.countsIn.photoTarget for e in edgesSource ])
            self.inPhotoOther = aggregFunc([ e.countsIn.photoOther for e in edgesSource ])
            self.inMutuals = aggregFunc([ e.countsIn.mutuals for e in edgesSource ])

            if (requireIncoming):
                self.inPostLikes = aggregFunc([ e.countsIn.postLikes for e in edgesSource ])
                self.inPostComms = aggregFunc([ e.countsIn.postComms for e in edgesSource ])
                self.inStatLikes = aggregFunc([ e.countsIn.statLikes for e in edgesSource ])
                self.inStatComms = aggregFunc([ e.countsIn.statComms for e in edgesSource ])
                self.inWallPosts = aggregFunc([ e.countsIn.wallPosts for e in edgesSource ])
                self.inWallComms = aggregFunc([ e.countsIn.wallComms for e in edgesSource ])
                self.inTags = aggregFunc([ e.countsIn.tags for e in edgesSource ])
            else:
                self.inPostLikes = None
                self.inPostComms = None
                self.inStatLikes = None
                self.inStatComms = None
                self.inWallPosts = None
                self.inWallComms = None
                self.inTags = None

            if (requireOutgoing):
                self.outPostLikes = aggregFunc([ e.countsOut.postLikes for e in edgesSource ])
                self.outPostComms = aggregFunc([ e.countsOut.postComms for e in edgesSource ])
                self.outStatLikes = aggregFunc([ e.countsOut.statLikes for e in edgesSource ])
                self.outStatComms = aggregFunc([ e.countsOut.statComms for e in edgesSource ])
                self.outWallPosts = aggregFunc([ e.countsOut.wallPosts for e in edgesSource ])
                self.outWallComms = aggregFunc([ e.countsOut.wallComms for e in edgesSource ])
                self.outTags = aggregFunc([ e.countsOut.tags for e in edgesSource ])
                self.outPhotoTarget = aggregFunc([ e.countsOut.photoTarget for e in edgesSource ])
                self.outPhotoOther = aggregFunc([ e.countsOut.photoOther for e in edgesSource ])
                self.outMutuals = aggregFunc([ e.countsOut.mutuals for e in edgesSource ])
            else:
                self.outPostLikes = None
                self.outPostComms = None
                self.outStatLikes = None
                self.outStatComms = None
                self.outWallPosts = None
                self.outWallComms = None
                self.outTags = None
                self.outPhotoTarget = None
                self.outPhotoOther = None
                self.outMutuals = None
=======
logger = logging.getLogger(__name__)
>>>>>>> df4fdb5b

def prox(e, eMax):
    countMaxWeightTups = []
    if (e.countsIn is not None):
        countMaxWeightTups.extend([
            # px3
            (e.countsIn.mutuals, eMax.inMutuals, 0.5),
            (e.countsIn.photoTarget, eMax.inPhotoTarget, 2.0),
            (e.countsIn.photoOther, eMax.inPhotoOther, 1.0),

            # px4
            (e.countsIn.postLikes, eMax.inPostLikes, 1.0),
            (e.countsIn.postComms, eMax.inPostComms, 1.0),
            (e.countsIn.statLikes, eMax.inStatLikes, 2.0),
            (e.countsIn.statComms, eMax.inStatComms, 1.0),
            (e.countsIn.wallPosts, eMax.inWallPosts, 1.0),        # guessed weight
            (e.countsIn.wallComms, eMax.inWallComms, 1.0),        # guessed weight
            (e.countsIn.tags, eMax.inTags, 1.0)
        ])

    if (e.countsOut is not None):
        countMaxWeightTups.extend([
            # px3
            (e.countsOut.mutuals, eMax.outMutuals, 0.5),
            (e.countsOut.photoTarget, eMax.outPhotoTarget, 1.0),
            (e.countsOut.photoOther, eMax.outPhotoOther, 1.0),

            # px5
            (e.countsOut.postLikes, eMax.outPostLikes, 2.0),
            (e.countsOut.postComms, eMax.outPostComms, 3.0),
            (e.countsOut.statLikes, eMax.outStatLikes, 2.0),
            (e.countsOut.statComms, eMax.outStatComms, 16.0),
            (e.countsOut.wallPosts, eMax.outWallPosts, 2.0),    # guessed weight
            (e.countsOut.wallComms, eMax.outWallComms, 3.0),    # guessed weight
            (e.countsOut.tags, eMax.outTags, 1.0)
        ])

    pxTotal = 0.0
    weightTotal = 0.0
    for count, countMax, weight in countMaxWeightTups:
        if (countMax):
            pxTotal += float(count)/countMax*weight
            weightTotal += weight
    return pxTotal / weightTotal                

def getFriendRanking(userId, edges, requireIncoming=True, requireOutgoing=True):
<<<<<<< HEAD
    logging.info("ranking %d edges", len(edges))
    edgesMax = EdgeAggregator(edges, max, requireIncoming, requireOutgoing)
=======
    logger.info("ranking %d edges", len(edges))
    edgesMax = datastructs.EdgeAggregator(edges, max, requireIncoming, requireOutgoing)
>>>>>>> df4fdb5b
    # score each one and store it on the edge
    for e in edges:
        e.score = prox(e, edgesMax)
    return sorted(edges, key=lambda x: x.score, reverse=True)

def getFriendRankingDb(conn, userId, requireOutgoing=True):
    edgesDb = database.getFriendEdgesDb(conn, userId, requireOutgoing)
    return getFriendRanking(userId, edgesDb, requireOutgoing)

def getFriendRankingBestAvail(userId, edgesPart, edgesFull, threshold=0.5):
    edgeCountPart = len(edgesPart)
    edgeCountFull = len(edgesFull)
    if (edgeCountPart*threshold > edgeCountFull):
        return getFriendRanking(userId, edgesPart, requireOutgoing=False)
    else:
        return getFriendRanking(userId, edgesFull, requireOutgoing=True)

def getFriendRankingBestAvailDb(conn, userId, threshold=0.5):
    edgesPart = database.getFriendEdgesDb(conn, userId, requireOutgoing=False)
    edgesFull = database.getFriendEdgesDb(conn, userId, requireOutgoing=True)
    return getFriendRankingBestAvail(userId, edgesPart, edgesFull, threshold)


#####################################################

if (__name__ == '__main__'):
    import facebook

    USER_TUPS = [
        (500876410, 'rayid', 'AAABlUSrYhfIBAFkDiI9l4ZBj7hKyTywQ1WkZCkw5uiWfZAUFKh73glIsEcgS390CQas9Ya8vZAMNMUnqdZCR3EhgX3ImLRF0Xy64zspM0DQZDZD'),
        (1546335889, 'tim', 'AAABlUSrYhfIBAMEo3RepupV7S9VjEjfFYxNZBrMQxutJ6ygidtFHafNwxz4ZA6m5Up4qQNIQkPk35EOAMeBZApZC1oZBKRtAlqREiCHYE1QZDZD'),
        (6963, 'michelangelo', 'AAABlUSrYhfIBAA7QmZBaEotpI4KRtTqgpMXgmG4qr76qAHH4mAzNSyCwjH6kgZCvAo99fg0SZCZAnYBZCq3IAnFaq8GjV1ZCkZD'),
        (1726740242, '---', 'AAABlUSrYhfIBAJZBjFh2ZBbgbY2O70pt0rrV13n6rYn4ZC4B7M5Hxrq6Yp64sOrAnEvjtFxmki59GaBBP7bzHkAsDEgwwtRwSUjFkElWgZDZD'),
        (727085031, '---', 'AAABlUSrYhfIBAJ8mFpQSectZAPUqRoTy38Byl7nojMscxMEi66H4qKASkUNSSI1h8RZB9ubS5SdZCiRch6ZBMOWJUQIeVlYoXdzBdUs7AQZDZD'),
        (100000530413808, '---', 'AAABlUSrYhfIBANj7nxOLFLqmUY4VG1ElRbK88p55lVZCKgYZAwrJKI5kA6rZCyT2e7f78xtuMG63BN4nUmXiwIn5dZBL4wFGj1u4Tg3UewZDZD'),
        (1193661144, '---', 'AAABlUSrYhfIBAEwdWSxjofpM5lRDkG0EC8sKJz1fYzhoDjjZCPUvDiWVywHxW6aL9RucWraGtkc2WmNBrdzdcUS1hKjYZA5iqe0STKowZDZD'),
        (100000226411771, '---', 'AAABlUSrYhfIBAP73x86UbRcKuE4WAmR0IsaCwyNvPMukxhBsKWcuzP8JycYsZChug1lgAXDBjG2rmoualRewXjePt2VqL22yZCIgiiRQZDZD'),
        (1130651020, '---', 'AAABlUSrYhfIBAAP2ZBe5zaWQnhUqxZBdbwjQYcjlLIGdukyjEHZAbg76vRwAP3mD3s44YpefZBv4ZBBQB8wcaqiNpUpqZBpCevqXVngYrILwZDZD'),
        (676731154, '---', 'AAABlUSrYhfIBANWAZA6Sb6h81iPS5vnFLObxnsnlXQOt9ZBx2RqizTWJWUeX56YWTCCmETtT7cT5VtK6T1KM14EFLVZAV8XYoPuRqncnwZDZD'),
        (100004360602886, '---', 'AAABlUSrYhfIBAHgiPdXaPLnuZAkzDo8WtDhZCQxYAyHKUOhoGNGvRZCZAr34rl1qxytTpzFCw0tEZAJ5kP2rbFrhVeI9waWtZBrNHWlhzqowZDZD'),
        (1036154377, '---', 'AAABlUSrYhfIBAOZBSIsGZAe8pm2Wj2VXPpwxOU7T8LZAYGpMjPaFZBNTCdBDEnPfUBOZAE1tzEN6bC2sBiZAaE7muSZA1laQRtrY0OWpYDKSoehhmKhJ6DO'),
        (635379288, '---', 'AAABlUSrYhfIBAFbBjEFI4LKfC0u77zeIY7h8IpopNDiPAGFsJ5ZCskgTEVXiInob6UexzDcVJ5cJ1fUXd7QGtsZAHHiDCdXiRcZCZB5D9gZDZD'),
        (27222909, '---', 'AAABlUSrYhfIBAFseiI3WPjNvJQN9SvraBwex6LkDU8HzXzw3uuWzb4wcFqInhiJVEZCV68ounBefDFuh4m5DKT224IDi2fO064ojGEwZDZD'),
        (1008191, '---', 'AAABlUSrYhfIBAGCdhhyKwiZBZBFMjVDcinCgdZBEsXSPBwsAXuiGbMu5BZACgQP6TyaRrDoxFHLB5EOT00fZCVKjQNLB6heAZD'),
        (543580444, '---', 'AAABlUSrYhfIBAB2z6DMbVu0oQdUuj46rlpPhNXaCzmdU1hZAXUdr8Ox3Gfli1mBJZB7gVX3X5e6wWShDWjWNrJAc0Jp3A3hpZC35ZAl82AZDZD'),
        (840880135, '---', 'AAABlUSrYhfIBAOnHL8ZAsiQvyTww0hEXLdx6pZCww3rj7IwAEbPgqP2KgJQ31uIig9ZB1iV2mVfIp8maARYzW0z46AlHi2iOozo1ltNwwZDZD'),
        (1487430149, '---', 'AAABlUSrYhfIBAE5ZC9GYWatTd22qouQd3NkWg9DBJZAHoV1MDwnkPWOVEOJc0cz2TJihMZBfD9l0ZBNnoBJNcR0K9uJEWeUNb1VJjBZAJ2gZDZD'),
        (100001694456083, '---', 'AAABlUSrYhfIBANwo8ghIOfscJkpWgZARHZCe0qWWZAE2U7PWvf9ZB1Tg0jnZBg7DvUUmZBk9QQZA1mZAmfm9tnHeXZAGpE36XHQ40zHXfN9p55gZDZD'),
        (1509232539, '---', 'AAABlUSrYhfIBAFOpiiSrYlBxIvCgQXMhPPZCUJWM70phLO4gQbssC3APFza3kZCMzlgcMZAkmTjZC9UACIctzDD4pn2ulXkZD'),
        (1623041802, '---', 'AAABlUSrYhfIBABinXNRPLyjW6bSWKbQZAT6X2XyBkov5oo1JWc8pqHZCgR775kLwX6k7KGKxDKwVSRPGh0K80yvqIEEUBDIfsb9C7KpgZDZD'),
        (1176046827, '---', 'AAABlUSrYhfIBADWM3erqRb4p3lGZBwCT6apifRGGuXHz8ZC1DUblK7GxGXDG1qa4QPBiTdVsvg19HqDEnxbNzZCGXqU1LbZCbk3Ed2Hz0AZDZD'),
        (1586985595, '---', 'AAABlUSrYhfIBAJpZBogkxZANKb6BVgIo371SaCrZCRSqtmQXMKtu0GML3mUdbXW1sTiBvWX7fZAyj1XhUG13AxHAd9XmuCuVVMD6Kekt3gZDZD'),
        (100004262284455, '---', 'AAABlUSrYhfIBAAd7OQabTURjCrRcLj7m0FUZBLvP441scgZB5lxIZARApMdZBpkBOzy8lz0grwo99n8QWoRBjaEXmHn8bISdqjbC7OqwsAZDZD'),
        (1320023169, '---', 'AAABlUSrYhfIBAJ2DRmZAlyab8QmpACPYdthZAZCUwyKHEYURZBT4UMDFScAQn2uVuTnjuDVY0e9MVZBZBCWoBpr8Wm8DUYnUaxO1AAN7P3BgZDZD'),
        (100001558181442, '---', 'AAABlUSrYhfIBAMyMCuZCl3J8ZAiAEYmaX9nIxrhR4xXnI6pt70slY59QydSd53Va6oJk9ser19rxbwjIjtJa2AcEpMt6CT8hcO0KRZCNQZDZD'),
        (100000066778288, '---', 'AAABlUSrYhfIBAJXn2nzhSWS9G1BlHZCZCyd7Ymow4Q31m6z10KPIVx7WYBexxIcXY2RtJbxE56V6IJB2Wbu8Rqkpb0TPybiPhWBokYkgN9z8NZBaaRZB'),
        (1556426182, '---', 'AAABlUSrYhfIBAGZCAztEoD04VgnYZAhSdBvlsuU0NObIVoV8vwlipV5XmZAcp92ZCbevNo9ZArSyRaPWBv0ZCSSWoCZCqAgMXXZC02c99Iln6AZDZD')
    ]

    REQUIRE_OUTGOING = False
    UPDATE_DB = True

    userId = int(sys.argv[1])
    user_info = dict([ (t[0], (t[1], t[2])) for t in USER_TUPS ])
    nam, tok = user_info[userId]

    if (UPDATE_DB):
        conn = database.getConn()
        curs = conn.cursor()
        user = facebook.getUserFb(userId, tok)
        database.updateUserDb(curs, user, tok, None)
        edges = facebook.getFriendEdgesFb(userId, tok, requireIncoming=True, requireOutgoing=REQUIRE_OUTGOING)
        newCount = database.updateFriendEdgesDb(userId, tok, edges)
        logger.debug("inserted %d new edges", newCount)
        conn.close()

    for friend in getFriendRankingDb(None, userId, REQUIRE_OUTGOING):
        name = "%s %s" % (friend.fname, friend.lname)
        sys.stderr.write("friend %20s %32s" % (friend.id, name))
<|MERGE_RESOLUTION|>--- conflicted
+++ resolved
@@ -8,8 +8,9 @@
 
 from .settings import config
 
-<<<<<<< HEAD
-# class EdgeAggregator(Edge):
+logger = logging.getLogger(__name__)
+
+
 class EdgeAggregator(object):
     def __init__(self, edgesSource, aggregFunc, requireIncoming=True, requireOutgoing=True):
         # Edge.__init__(self, None, None)
@@ -59,9 +60,6 @@
                 self.outPhotoTarget = None
                 self.outPhotoOther = None
                 self.outMutuals = None
-=======
-logger = logging.getLogger(__name__)
->>>>>>> df4fdb5b
 
 def prox(e, eMax):
     countMaxWeightTups = []
@@ -108,13 +106,8 @@
     return pxTotal / weightTotal                
 
 def getFriendRanking(userId, edges, requireIncoming=True, requireOutgoing=True):
-<<<<<<< HEAD
-    logging.info("ranking %d edges", len(edges))
+    logger.info("ranking %d edges", len(edges))
     edgesMax = EdgeAggregator(edges, max, requireIncoming, requireOutgoing)
-=======
-    logger.info("ranking %d edges", len(edges))
-    edgesMax = datastructs.EdgeAggregator(edges, max, requireIncoming, requireOutgoing)
->>>>>>> df4fdb5b
     # score each one and store it on the edge
     for e in edges:
         e.score = prox(e, edgesMax)
