/* Global */

* {
    box-sizing: border-box;
}

body {
    background-color: #ccc;
    color: white;
    font-family: Montserrat, sans-serif;
    margin: 0;
}

a {
    color: inherit;
    text-decoration: none;
}

.container-lg, .container-md {
    margin-left: auto;
    margin-right: auto;
}

@media (min-width: 768px) {
    .container-lg {
        width: 750px;
    }
}
@media (min-width: 992px) {
    .container-lg {
        width: 970px;
    }
}
@media (min-width: 1200px) {
    .container-lg {
        width: 1170px;
    }
}

.container-md {
    width: 350px;
}

.row {
    content: " ";
    display: table;
    margin-left: -15px;
    margin-right: -15px; 
    width: 100%;
}

.row:before,
.row:after {
  content: " ";
  display: table;
}
.row:after {
  clear: both;
}

.container-fluid > .row {
    margin-left: 0;
}

.col-1, .col-2, .col-3, .col-4, .col-5, .col-6, .col-7, .col-8, .col-9, .col-10, .col-11, .col-12 {
    float: left;
    min-height: 1px;
    padding: 0 15px;
}

.col-1 {
    width: 8%;
}
.col-2 {
    width: 17%;
}
.col-3 {
    width: 25%;
}
.col-4 {
    width: 33%;
}
.col-5 {
    width: 42%;
}
.col-6 {
    width: 50%;
}
.col-7 {
    width: 58%;
}
.col-8 {
    width: 67%;
}
.col-9 {
    width: 75%;
}
.col-10 {
    width: 83%;
}
.col-11 {
    width: 92%;
}
.col-12 {
    width: 100%;
}

@media (max-width: 650px) {
    .col-1, .col-2, .col-3, .col-4, .col-5, .col-6, .col-7, .col-8, .col-9, .col-10, .col-11, .col-12 {
        position: relative;
        float: none;
        width: 100%;
    }
}

.clear-fix {
    clear: both;
}

.caps {
    text-transform: uppercase;
}
.small-caps {
    font-variant: small-caps;
}
.text-callout {
    font-size: 17px;
}
.text-center {
    text-align: center;
}
.text-right {
    text-align: right;
}

.simple-list {
    padding-left: inherit;
}

dl.callout {
    margin-top: 0;
    margin-bottom: 15px;
}
dl.callout dt, dl.callout dd {
    line-height: 1.2;
}
dl.callout dt {
    font-size: 40px;
    margin-top: 0.5em;
}
dl.callout dd {
    font-size: 15px;
    margin-left: 0;
}

.switch {
    display: none;
}
.switch.on {
    display: block;
}


/* Shared */

.logo-bug {
    width: 55px;
}
.brand .logo-bug {
    width: 40px;
    vertical-align: middle;
}

.title {
    font-size: 39px;
    letter-spacing: 0.4px;
    margin-bottom: 0;
    margin-top: 4px;
}
.subtitle {
    font-weight: normal;
    margin-top: 0;
}

.btn {
    border-radius: 15px;
    color: white;
    text-decoration: none;
    display: inline-block;
}
.btn img {
    border-radius: 15px;
    vertical-align: bottom;
}
.btn-text {
    display: inline-block;
    padding: 1em;
}

.btn-submit {
    background-color: #3b5998;
    border: white 1px solid;
}
.btn-submit .btn-text {
    border-left: white 1px solid;
}

/* Intro */

.container-panel-main {
    margin-top: 50px;
    width: 475px;
    min-height: 500px;

    background-color: #87C440;
    border: white 1px solid;
    border-radius: 50px;
    padding: 30px;
}

.container-panel-main > .row [class^=col-] {
    padding-right: 0;
}

.container-callout [class^=icon-], .container-callout [data-icon] {
    font-size: 55px;
}
.container-callout .row {
    padding: 15px 0;
}
.container-callout p {
    margin: 13px 0;
}

.disclaimer {
    font-size: 15px;
}

/* Main */

.container-interstitial {
    margin-top: 20px;
}
.container-interstitial [data-icon] {
    font-size: 50px;
}
.container-interstitial .row {
    margin-left: 0;
}

.panel {
    border: 1px solid transparent;
    border-radius: 20px;
    box-shadow: 0 1px 1px rgba(0, 0, 0, 0.05);
    margin: 1em 0;
}
.panel-heading {
    padding: 10px 20px;
}
.panel-title {
    margin-top: 0.5em;
    margin-bottom: 0;
}
.panel-body {
    padding: 0 20px;
    margin: 10px 0;
}

.content .panel {
    background-color: #87C440;
}

.header, .footer {
    background-color: #4785AB;
}
.header {
    padding-top: 1em;
}
.footer {
    padding-bottom: 1em;
}

.footer * {
    font-weight: normal;
}
.footer h3 {
    letter-spacing: 0.02em;
}
.footer .brand {
    margin-top: 3em;
}
.footer .text-center {
    margin-left: -40px;
}
<<<<<<< HEAD
.footer .boost-name {
    display: table-caption;
    margin-top: 50px;
    padding-left: 10px;
}
.footer .boost-logo {
    float: left;
    width: 40%;
=======

.green-like {
    margin: 10px;
>>>>>>> d8348589
}<|MERGE_RESOLUTION|>--- conflicted
+++ resolved
@@ -292,7 +292,6 @@
 .footer .text-center {
     margin-left: -40px;
 }
-<<<<<<< HEAD
 .footer .boost-name {
     display: table-caption;
     margin-top: 50px;
@@ -301,9 +300,7 @@
 .footer .boost-logo {
     float: left;
     width: 40%;
-=======
 
 .green-like {
     margin: 10px;
->>>>>>> d8348589
 }