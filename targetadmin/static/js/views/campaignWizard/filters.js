/* Module for the Filters section of the Campaign Wizard.
   Too many templates for one view -- perhaps they should
   go into their own module */
define(
    [
      'jquery',
      'vendor/underscore',
      'extendBackbone',
      'models/filters',
      'views/modal',
      'views/campaignWizard/addFilter',
      'templates/campaignWizard/filters',
      'templates/campaignWizard/filterLayer',
      'templates/campaignWizard/filtersInfo',
      'templates/campaignWizard/filter',
      'css!styles/campaignWizard/filters',
    ],
    function( $, _, Backbone, FilterCollection, modal, addFilter, template, filterLayerTemplate, filtersInfoTemplate, filterTemplate ) {

        return Backbone.View.extend( {
  
            /* see templates for more information */
            events: {
                'click *[data-js="moreInfoBtn"]': 'showFilterInfo',
                'click *[data-js="emptyFallbackHelpBtn"]': 'showEmptyFallbackInfo',
                'click *[data-js="addFilterBtn"]': 'showAddFilter',
                'click *[data-js="addFallbackBtn"]': 'addFallbackLayer',
                'click *[data-js="removeLayerBtn"]': 'removeLayer',
                'dblclick *[data-js="filter"]': 'moveFilter',
                'click *[data-js="nextStep"]': 'prepareFormFieldValues',
                'click *[data-js="prevStep"]': 'goBack'
            },

            initialize: function (options) {
                _.extend(this, options);

                this.maxCount = 4;
                this.maxIndex = this.maxCount - 1;

                /* Whenever a filter is added to the collection addAvailableFilter will be invoked. */
                this.availableFilters = 
                addFilter.availableFilters = new FilterCollection(
                    [],
                    {clientId: this.model.get('clientId')}
                ).on('add', this.addAvailableFilter, this);

                /* If we are editing a campaign, update the UI to show the current filters
                   enabled. */
                if(this.campaignModel) {
                    this.availableFilters.on('sync', this.reflectCampaignState, this);
                }

                this.model.set('filterLayerCount', 1);
                this.model.on('change:name', this.updateName, this);
                addFilter.on('ageFilterCreated', this.updateAgeFilterUI, this);

                this.render();
                this.addDraggableFunctionality();
                return this;
            },

            /* slurp and insert out main template, */
            render: function() {
                if(this.hide) {this.$el.hide();}
                this.slurpHtml({
                    template: template(this.model.toJSON()),
                    insertion: {$el: this.$el.appendTo(this.parentEl)}
                });
                this.renderFilters();
                return this;
            },

            renderFilters: function() {
                /* (backbone.model) send an ajax request for the filters */
                this.availableFilters.fetch();

                if (!this.model.has('filters')) {
                    this.slurpHtml({
                        template: filterLayerTemplate({
                            label: 'Target Audience',
                            removeBtn: false,
                            count: 1
                        }),
                        insertion: {$el: this.templateData.enabledFiltersContainer}
                    });
                }
            },

            /* Adds a client filter into the Available Filter box */
            addAvailableFilter: function(filter) {
                this.templateData.availableFilters.append(
                    filterTemplate(_.extend({}, filter.toJSON(), {readable: filter.getReadable()}))
                );
            },

            addFallbackLayer: function(event) {
                /* Add fallback button is clicked */
                return this._addFallbackLayer($(event.currentTarget));
            },

            _addFallbackLayer: function(clickedButton) {
                var filters,
                    filterLayerCount = this.model.get('filterLayerCount');

                clickedButton = clickedButton || this.templateData.addFallbackBtn;

                if (filterLayerCount === this.maxCount) {return;}

                clickedButton.fadeOut();
                this.slurpHtml({
                    template: filterLayerTemplate({
                        label: 'Fallback Audience ' + filterLayerCount,
                        removeBtn: true,
                        count: filterLayerCount
                    }),
                    insertion: {$el: this.templateData.enabledFiltersContainer}
                });

                /* copy filters to new layer */
                filters = this.templateData.enabledFiltersContainer.children().last().find('*[data-js="filterContainer"]');
                clickedButton.closest(this.templateData.filterLayer)
                    .find('*[data-js="filterContainer"]').children().clone(true).appendTo(filters);

                this.model.set('filterLayerCount', filterLayerCount + 1);
                this.updateFallbackHeaders();
                this.addDraggableFunctionality();
                return this;
            },

            /* Called when a filter is moved from one layer to another, or back to the available
               filters container.  This is a hack to handle age filters.  On the back end it is
               two existing filters, on the front, it is one filter for display with two associated
               filters hiding for the backend */
            filterReceived: function( event, ui ) {
                var dataLink = ui.item.attr('data-link');
                if( dataLink ) {
                    ui.sender.find('[data-link="' + dataLink + '"]').appendTo( $(event.target) );
                }
            },

            /* jQuery ui draggable (sortable) stuff */
            addDraggableFunctionality: function() {

                var sortableElements = this.$el.find('*[data-type="sortable"]');

                sortableElements.sortable( {
                    connectWith: sortableElements,
                    receive: this.filterReceived
                } ).disableSelection();

                return this;
            },

            /* handles double click on a filter */
            moveFilter: function(e) {

                var dblClickedFilter = $(e.currentTarget);
                var dataLink = dblClickedFilter.attr('data-link');
                var target, source;
                if( dblClickedFilter.closest( this.templateData.availableFilters ).length ) {
                    target = this.templateData.enabledFiltersContainer.children().last().find('*[data-js="filterContainer"]');
                    source = this.templateData.availableFilters;
                } else {
                    source = this.templateData.enabledFiltersContainer.children().last().find('*[data-js="filterContainer"]');
                    target = this.templateData.availableFilters;
                }
                dblClickedFilter.appendTo(target);
                source.find('[data-link="' + dataLink + '"]').appendTo(target);
            },

            removeLayer: function(event) {
                /* 'X' (remove layer) is clicked */ 
                var self = this,
                    layerContainer = $(event.currentTarget).closest('[data-js=filterLayer]');
                
                // make sure we aren't removing a filter that doesn't exist elsewhere:
                _.each(layerContainer.find('[data-js=filterContainer]').children(), function(filter) {
                    var $filter = $(filter);
                    if(this.$el.find('*[data-filter-id="' + $filter.attr('data-filter-id') + '"]').length === 1) {
                        $filter.appendTo(this.templateData.availableFilters);
                    }
                }, this);

                layerContainer.fadeOut(400, function() {
                    var $this = $(this),
                        cache = self.templateData;
                    $this.remove(); // remove from DOM
                    cache.filterLayer = cache.filterLayer.not($this); // remove from cache
                    self.updateFallbackHeaders(); // update interface
                });
                this.model.set('filterLayerCount', this.model.get('filterLayerCount') - 1);
            },

            updateFallbackHeaders: function() {
                /* after a layer addition or removal update labels and buttons */
                var containers = this.templateData.enabledFiltersContainer.children(),
                    maxIndex = containers.length - 1;

                this.templateData.enabledFiltersContainer.find('[data-js=addFallbackBtn]').hide();

                _.each(containers, function(filterLayerContainer, containerIndex) {
                    var $filterLayerContainer = $(filterLayerContainer);

                    if (containerIndex === maxIndex && containerIndex < this.maxIndex) {
                        $filterLayerContainer.find('[data-js=addFallbackBtn]').show();
                    }

                    if (containerIndex === 0) {return;}

                    $filterLayerContainer.find('*[data-target="filterLabel"]').text('Fallback Audience ' + containerIndex);
                    $filterLayerContainer.find('*[data-target="filterLayerFormField"]').attr(
                        'name',
                        'enabled-filters-' + (containerIndex + 1)
                    );
                }, this);
            },

            /* should be in base class, updates campaign name in header if it changes */
            updateName: function() {
                this.templateData.campaignName.text(this.model.get('name'));
            },

            reflectCampaignState: function() {
                /* Add current campaign filter state to UI */
                var campaignFilters = this.campaignModel.get('filters');

                _.each(campaignFilters, function(filterLayer, index) {
                    var nextIndex = index + 1,
                        filter_collection = new FilterCollection(filterLayer, {});

                    _.each(filter_collection.models, function(filter) {
                        var atts = filter.attributes,
                            selector = '*[data-filter-id="set_number=' + atts.feature + '.' + atts.operator + '.' + atts.value + '"]',
                            fromAvailable = this.templateData.availableFilters.find(selector);

                        if (fromAvailable.length) {
                            fromAvailable.dblclick();
                        } else {
                            this.templateData.enabledFiltersContainer
                              .find(selector).clone(true).first().appendTo(this.templateData.availableFilters).dblclick();
                        }
                    }, this);

                    if(nextIndex < campaignFilters.length && campaignFilters[nextIndex].length !== 0) {
                        this._addFallbackLayer();
                        this.templateData.filterContainer.last().empty();
                    }
                }, this);
            },

            showFilterInfo: function() {
                /* shows modal with information regarding how filters work */ 
                modal.update({
                    body: filtersInfoTemplate,
<<<<<<< HEAD
                    longContent: true
                });
=======
                    longContent: true,
                    title: 'Filter Info'
                  } );

>>>>>>> 81890c36
                modal.templateData.confirmBtn.hide();
                modal.templateData.modalContainer.modal();
            },

            showEmptyFallbackInfo: function() {
                /* shows modal with information regarding how empty fallbacks work */ 
                modal.update( {
                    body: filtersInfoTemplate,
                    title: 'Empty Fallback'
                  } );

                modal.templateData.modalContainer.find('p[data-js="target-audience"]').hide();
                modal.templateData.modalContainer.find('p[data-js="fallback-audience"]').hide();
                modal.templateData.modalContainer.find('span[class="fallback-subtitle"]').hide();
                modal.templateData.confirmBtn.hide();
                modal.templateData.modalContainer.modal();
            },

            /* shows modal with add filter view as content */ 
            showAddFilter: function() {

                modal.update( {
                    body: addFilter.$el,
                    title: 'Filter Type',
                    confirmText: 'Add Filter',
                    showCloseBtn: true
                } );

                modal.templateData.modalContainer.modal();

                addFilter.shown();
            },
           
            /* Handles the age filter hack (described above) when an age filter is created */
            updateAgeFilterUI: function() {

                var min = this.availableFilters.at( this.availableFilters.length - 2 ).get('min'),
                    max = this.availableFilters.at( this.availableFilters.length - 1 ).get('max'),
                    availableFiltersCount = this.templateData.availableFilters.children().length,
                    combinedAgeFilter = $( filterTemplate( { readable: 'Between ' + min + ' and ' + max } ) );

                combinedAgeFilter.attr('data-link',min + '-' + max);

                _.each( [ availableFiltersCount - 2, availableFiltersCount - 1 ], function( i ) {
                    $( this.templateData.availableFilters.children()[ i ] )
                      .hide()
                      .attr('data-link', min + '-' + max);
                }, this );

                this.templateData.availableFilters.append(combinedAgeFilter);
            },

            /* translates filters into input element value for the backend to handle before
               heading to the next step this format was not done by cbaron, it is not good */
            prepareFormFieldValues: function () {
                var dummyFilterNeglector = "[data-filter-id!='set_number=..']";
                _.each(this.templateData.filterLayer, function(layerContainer, index) {
                    var layerCount = index + 1,
                        $layerContainer = $(layerContainer),
                        $layers = $layerContainer.find('[data-js=filterContainer]').children(dummyFilterNeglector),
                        layerValues = _.map($layers, function(filter) {
                            var filterValue = $(filter).attr('data-filter-id').split('=')[1],
                                escapedValue = filterValue.replace(/"/g, '""');
                            return '"' + escapedValue + '"';
                        }, this);
                    $layerContainer.find('input[name=enabled-filters-' + layerCount + ']').val(layerValues.join(','));
                }, this);
                this.trigger('nextStep');
            },

            /* back is clicked */
            goBack: function() {
                this.trigger('previousStep');
            }

        } );
    }
);<|MERGE_RESOLUTION|>--- conflicted
+++ resolved
@@ -252,15 +252,9 @@
                 /* shows modal with information regarding how filters work */ 
                 modal.update({
                     body: filtersInfoTemplate,
-<<<<<<< HEAD
-                    longContent: true
-                });
-=======
                     longContent: true,
                     title: 'Filter Info'
-                  } );
-
->>>>>>> 81890c36
+                });
                 modal.templateData.confirmBtn.hide();
                 modal.templateData.modalContainer.modal();
             },
