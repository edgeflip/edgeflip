--- conflicted
+++ resolved
@@ -106,15 +106,10 @@
 #    campaign_filterTups = config.ofa_campaigns
 #    filterTups = campaign_filterTups.get(campaign, [])
 
-<<<<<<< HEAD
-    # Try extending the token. If we hit an error, proceed with what we got from the page.
-    tok = facebook.extendTokenFb(tok) or tok
-=======
     # Assume we're starting with a short term token, expiring now, then try extending the
     # token. If we hit an error, proceed with what we got from the old one.
     token = datastructs.TokenInfo(tok, fbid, config['fb_app_id'], datetime.datetime.now())
     token = facebook.extendTokenFb(fbid, token) or token
->>>>>>> cb5e57af
 
     """next 60 lines or so get pulled out"""
     conn = database.getConn()
