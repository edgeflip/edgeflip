--- conflicted
+++ resolved
@@ -374,16 +374,11 @@
             JOIN users u
     """
 
-<<<<<<< HEAD
-    sql = sqlSelect + " AND fbid_target=%s"
-    if requireIncoming:
-        sql = sql + " AND post_likes IS NOT NULL"
-
-=======
     sql = sqlSelect + \
         " ON e.fbid_source = u.fbid" + \
         " WHERE unix_timestamp(e.updated)>%s AND e.fbid_target=%s"
->>>>>>> a3b8ac5c
+    if requireIncoming:
+        sql = sql + " AND post_likes IS NOT NULL"
     params = (newerThan, primId)
     secId_edgeCountsIn = {}
     secId_userInfo = {}
