/* only used if a non-authed user hits the faces page - /faces_frame endpoint 

this should probably redirect to a default page on client site
or show user a button (same behavior)

*/

var myfbid; // The FB ID of the current user to be filled in upon auth.

/* loads a bunch of images
*/
function preload(arrayOfImages) {
    $(arrayOfImages).each(function () {
        $('<img />').attr('src',this);
    });
}


/* pops up facebook's signin page in a _top window */
function doFBLogin() {

<<<<<<< HEAD
	// Should never get here since we should only send someone to the faces page upon authorizing...
	// Still, worth noting this will generate a pop-up without a click. Maybe we'd rather just give them
	// a button to click on instead?
	FB.login(function(response) {
		if (response.authResponse) {
			// Not sure we need this call -- can't we just grab the id from the response, too?
			FB.api('/me', function(info) {
				login(info.id, response.authResponse.accessToken, response);
			});
		} else {
			// alert("Rocco, sit on the other side. You block the rearview mirror.");

			// zzz Probably not the right thing to do in this case, but better than nothing...
			alert("Sorry - an error occured communicating with Facebook.   1");

            top.location = errorURL; // set in frame_faces.html via Jinja
		}
	}, {scope:'read_stream,user_photos,friends_photos,email,user_birthday,friends_birthday,publish_actions,user_about_me,user_location,friends_location,user_likes,friends_likes,user_interests,friends_interests'});
=======
    // Should never get here since we should only send someone to the faces page upon authorizing...
    // Still, worth noting this will generate a pop-up without a click. Maybe we'd rather just give them
    // a button to click on instead?
    FB.login(function(response) {
        if (response.authResponse) {
            // Not sure we need this call -- can't we just grab the id from the response, too?
            FB.api('/me', function(info) {
                login(info.id, response.authResponse.accessToken, response, null);
            });
        } else {
            // alert("Rocco, sit on the other side. You block the rearview mirror.");

            // zzz Probably not the right thing to do in this case, but better than nothing...
            commError();
        }
    }, {scope:'read_stream,user_photos,friends_photos,email,user_birthday,friends_birthday,publish_actions,user_about_me,user_location,friends_location,user_likes,friends_likes,user_interests,friends_interests'});
>>>>>>> 25fcc166

}

var pollingTimer;
var pollingCount = 0;
/* AJAX call to hit /faces endpoint - receives HTML snippet & stuffs in DOM */
<<<<<<< HEAD
function login(fbid, accessToken, response){
	if (response.authResponse) {
		var num = 9;
		myfbid = fbid; // set the global variable for use elsewhere

		var friends_div = $('#friends_div');
		var progress = $('#progress');
		var your_friends_div = $('#your-friends-here');

		var params = JSON.stringify({
			fbid: fbid,
			token: accessToken,
			num: num,
			sessionid: sessionid,	// global session id was pulled in from query string above
			campaignid: campaignid,
			contentid: contentid
		});

		$.ajax({
			type: "POST",
			url: '/faces',
			contentType: "application/json",
			dataType: 'html',
			data: params,
			error: function(jqXHR, textStatus, errorThrown) {
				// your_friends_div.html('Error pants: ' + textStatus + ' ' + errorThrown);
				your_friends_div.show();
				progress.hide();
				alert("Sorry - an error occured communicating with Facebook.   2");

                console.log(params.toString());

				//zzztop.location = errorURL; // set in frame_faces.html via Jinja
			},
			success: function(data, textStatus, jqXHR) {
				your_friends_div.html(data);
				your_friends_div.show();	
				friends_div.css('display', 'table');
				progress.hide();
				$('#do_share_button').show()

				var header_efsid = jqXHR.getResponseHeader('X-EF-SessionID');
				sessionid = header_efsid || sessionid;
			}
		});

	}
=======
function login(fbid, accessToken, response, px3_task_id, px4_task_id, last_call){
    if (response.authResponse) {
        var num = 9;
        myfbid = fbid; // set the global variable for use elsewhere

        var friends_div = $('#friends_div');
        var progress = $('#progress');
        var your_friends_div = $('#your-friends-here');

        var params = JSON.stringify({
            fbid: fbid,
            token: accessToken,
            num: num,
            sessionid: sessionid,    // global session id was pulled in from query string above
            campaignid: campaignid,
            contentid: contentid,
            px3_task_id: px3_task_id,
            px4_task_id: px4_task_id,
            last_call: last_call
        });

        $.ajax({
            type: "POST",
            url: '/faces',
            contentType: "application/json",
            dataType: 'json',
            data: params,
            error: function(jqXHR, textStatus, errorThrown) {
                // your_friends_div.html('Error pants: ' + textStatus + ' ' + errorThrown);
                your_friends_div.show();
                progress.hide();
                clearTimeout(pollingTimer);
                commError();
            },
            success: function(data, textStatus, jqXHR) {
                campaignid = data.campaignid;
                contentid = data.contentid;
                if (data.status === 'waiting') {
                    if (pollingTimer) {
                        if (pollingCount > 40) {
                            clearTimeout(pollingTimer);
                            login(fbid, accessToken, response, data.px3_task_id, data.px4_task_id, true);
                        } else {
                            pollingCount += 1;
                            pollingTimer = setTimeout(function() {
                                login(fbid, accessToken, response, data.px3_task_id, data.px4_task_id)
                            }, 500);
                        }
                    } else {
                        pollingTimer = setTimeout(function() {
                            login(fbid, accessToken, response, data.px3_task_id, data.px4_task_id)
                        }, 500);
                    }
                } else {
                    displayFriendDiv(data.html, jqXHR);
                    clearTimeout(pollingTimer);
                }
            }
        });

    }
}

function displayFriendDiv(data, jqXHR) {
    $('#your-friends-here').html(data);
    $('#your-friends-here').show();
    $('#friends_div').css('display', 'table');
    $('#progress').hide();
    $('#do_share_button').show()
    var header_efsid = jqXHR.getResponseHeader('X-EF-SessionID');
    sessionid = header_efsid || sessionid;
>>>>>>> 25fcc166
}

function commError(){
    alert("Sorry - an error occured communicating with Facebook.");
    top.location = errorURL; // set in frame_faces.html via Jinja
}<|MERGE_RESOLUTION|>--- conflicted
+++ resolved
@@ -10,16 +10,15 @@
 /* loads a bunch of images
 */
 function preload(arrayOfImages) {
-    $(arrayOfImages).each(function () {
-        $('<img />').attr('src',this);
-    });
+	$(arrayOfImages).each(function () {
+		$('<img />').attr('src',this);
+	});
 }
 
 
 /* pops up facebook's signin page in a _top window */
 function doFBLogin() {
 
-<<<<<<< HEAD
 	// Should never get here since we should only send someone to the faces page upon authorizing...
 	// Still, worth noting this will generate a pop-up without a click. Maybe we'd rather just give them
 	// a button to click on instead?
@@ -32,85 +31,16 @@
 		} else {
 			// alert("Rocco, sit on the other side. You block the rearview mirror.");
 
-			// zzz Probably not the right thing to do in this case, but better than nothing...
-			alert("Sorry - an error occured communicating with Facebook.   1");
-
-            top.location = errorURL; // set in frame_faces.html via Jinja
-		}
-	}, {scope:'read_stream,user_photos,friends_photos,email,user_birthday,friends_birthday,publish_actions,user_about_me,user_location,friends_location,user_likes,friends_likes,user_interests,friends_interests'});
-=======
-    // Should never get here since we should only send someone to the faces page upon authorizing...
-    // Still, worth noting this will generate a pop-up without a click. Maybe we'd rather just give them
-    // a button to click on instead?
-    FB.login(function(response) {
-        if (response.authResponse) {
-            // Not sure we need this call -- can't we just grab the id from the response, too?
-            FB.api('/me', function(info) {
-                login(info.id, response.authResponse.accessToken, response, null);
-            });
-        } else {
-            // alert("Rocco, sit on the other side. You block the rearview mirror.");
-
             // zzz Probably not the right thing to do in this case, but better than nothing...
             commError();
         }
     }, {scope:'read_stream,user_photos,friends_photos,email,user_birthday,friends_birthday,publish_actions,user_about_me,user_location,friends_location,user_likes,friends_likes,user_interests,friends_interests'});
->>>>>>> 25fcc166
 
 }
 
 var pollingTimer;
 var pollingCount = 0;
 /* AJAX call to hit /faces endpoint - receives HTML snippet & stuffs in DOM */
-<<<<<<< HEAD
-function login(fbid, accessToken, response){
-	if (response.authResponse) {
-		var num = 9;
-		myfbid = fbid; // set the global variable for use elsewhere
-
-		var friends_div = $('#friends_div');
-		var progress = $('#progress');
-		var your_friends_div = $('#your-friends-here');
-
-		var params = JSON.stringify({
-			fbid: fbid,
-			token: accessToken,
-			num: num,
-			sessionid: sessionid,	// global session id was pulled in from query string above
-			campaignid: campaignid,
-			contentid: contentid
-		});
-
-		$.ajax({
-			type: "POST",
-			url: '/faces',
-			contentType: "application/json",
-			dataType: 'html',
-			data: params,
-			error: function(jqXHR, textStatus, errorThrown) {
-				// your_friends_div.html('Error pants: ' + textStatus + ' ' + errorThrown);
-				your_friends_div.show();
-				progress.hide();
-				alert("Sorry - an error occured communicating with Facebook.   2");
-
-                console.log(params.toString());
-
-				//zzztop.location = errorURL; // set in frame_faces.html via Jinja
-			},
-			success: function(data, textStatus, jqXHR) {
-				your_friends_div.html(data);
-				your_friends_div.show();	
-				friends_div.css('display', 'table');
-				progress.hide();
-				$('#do_share_button').show()
-
-				var header_efsid = jqXHR.getResponseHeader('X-EF-SessionID');
-				sessionid = header_efsid || sessionid;
-			}
-		});
-
-	}
-=======
 function login(fbid, accessToken, response, px3_task_id, px4_task_id, last_call){
     if (response.authResponse) {
         var num = 9;
@@ -182,7 +112,6 @@
     $('#do_share_button').show()
     var header_efsid = jqXHR.getResponseHeader('X-EF-SessionID');
     sessionid = header_efsid || sessionid;
->>>>>>> 25fcc166
 }
 
 function commError(){
