edgeflip.engage = (function (edgeflip, $) {
    // Attributes (non)-optionally set by user via init():
    var Required = new Object(),
        defaults = {
            dataURL: null, // set lazily
            taskId: Required
        };

    // Attributes set internally by init():
    var self = {
        start: null
    };

    // Methods //

    self.init = function (options) {
        var property, givenValue, defaultValue;
        options = options || {};
        for (property in defaults) {
            givenValue = options[property];
            defaultValue = defaults[property];
            if (givenValue === undefined) {
                if (defaultValue === Required) {
                    throw 'init: "' + property + '" required';
                }
                self[property] = defaultValue;
            } else {
                self[property] = givenValue;
            }
        }

        if (self.dataURL === null) {
            self.dataURL = edgeflip.router.reverse('gimmick:engage-data', self.taskId);
        }

        $(function () {
            self.start = new Date();
            self.poll();
        });
    };

    var pollSuccess = function (data) {
        var elapsed, remaining;
        switch (data.status) {
            case 'waiting':
                setTimeout(self.poll, 500);
                break;
            case 'success':
                self.results = data.results;
                elapsed = new Date() - self.start,
                remaining = elapsed < 1500 ? 1500 - elapsed : 0;
                setTimeout(self.displayResults, remaining);
                break;
            default:
                throw "Bad status: " + data.status;
        }
    };

    var pollError = function () {
        alert("No results"); // FIXME?
    };

    self.poll = function () {
        /* Poll the JSON data endpoint.
         *
         * On success, store the data and display the scores via displayResults().
         */
        $.ajax({
            type: 'GET',
            url: self.dataURL,
            dataType: 'json',
            error: pollError,
            success: pollSuccess
        });
    };

    self.displayResults = function () {
        var containers = $('.container-main.switch'),
            containerOn = containers.filter('.on'),
            containerOff = containers.not(containerOn);

        containerOn.fadeOut(function () {
            containerOff.fadeIn(function () {
                // Clean up initialization classes
                containers.toggleClass('on');
            });
        });

        if (self.results.city.user_city) {
            $('#city-rank').text(self.results.city.rank);
            $('#user-city').text(self.results.city.user_city);
            $('#user-state').text(self.results.city.user_state);
        } else {
            $('.city-rank').addClass('notice').find('.switch').toggleClass('on');
        }

        if (self.results.age.user_age) {
            $('#age-rank').text(self.results.age.rank);
            $('#user-age').text(self.results.age.user_age);
        } else {
            $('.age-rank').addClass('notice').find('.switch').toggleClass('on');
        }

        $('#friend-rank').text(self.results.friends.rank);

        self.results.friends.top.forEach(function (friend) {
            var name = friend.first_name + ' ' + friend.last_name,
                img = $('<img>', {
                    'class': 'profile-picture',
                    'src': 'https://graph.facebook.com/' + friend.fbid + '/picture'
                });

            $('<li></li>').append(img, name).appendTo($('#friend-list'));
        });

        if (self.results.greenest_likes.length === 0) {
            $('#like-list').append('No green likes.');
        } else {
            self.results.greenest_likes.forEach(function (page) {
                $('#like-list').append('<a rel=external href="https://facebook.com/' + page.page_id + '"><img src="https://graph.facebook.com/' + page.page_id + '/picture?height=50" class="green-like" /></a>');
            });
        }

        if (self.results.greenest_posts.length == 0) {
            $('#post-list-container').append('No green posts.');
            $('#post-list').hide();
        } else {
            self.results.greenest_posts.forEach(function (post) {
                var img = post.picture ? '<img src="' + post.picture + '">' : '';
                // Available: post.message, post.post_id, post.score
                $('#post-list').append('<tr><td class=post-img>' + img + '</td><td><a href="https://facebook.com/' + post.post_id + '">' + post.message + '</a></td><td class=post-score>' + Math.round(post.score*100) + '</td></tr>');
            });
        }

        $('#share-rank').click(function() {
<<<<<<< HEAD
            var origin = window.location.protocol + '//' + window.location.host;
            FB.ui({
              method: 'share_open_graph',
              action_type: 'sociallyengaged:get',
              action_properties: JSON.stringify({
                ranking: origin + edgeflip.router.reverse('gimmick:engage-fbobject', self.results.friends.rank)
              })
=======
            var origin = window.location.protocol + '//' + window.location.host,
                objectUrl = origin + edgeflip.router.reverse('gimmick:engage-fbobject', self.results.friends.rank);
>>>>>>> 244bffe2

            FB.ui({
                method: 'share_open_graph',
                action_type: 'sociallyengaged:get_ranked',
                action_properties: JSON.stringify({object: objectUrl})
            });
        });
    };

    return self;
})(edgeflip, jQuery);<|MERGE_RESOLUTION|>--- conflicted
+++ resolved
@@ -133,23 +133,13 @@
         }
 
         $('#share-rank').click(function() {
-<<<<<<< HEAD
-            var origin = window.location.protocol + '//' + window.location.host;
-            FB.ui({
-              method: 'share_open_graph',
-              action_type: 'sociallyengaged:get',
-              action_properties: JSON.stringify({
-                ranking: origin + edgeflip.router.reverse('gimmick:engage-fbobject', self.results.friends.rank)
-              })
-=======
             var origin = window.location.protocol + '//' + window.location.host,
                 objectUrl = origin + edgeflip.router.reverse('gimmick:engage-fbobject', self.results.friends.rank);
->>>>>>> 244bffe2
 
             FB.ui({
                 method: 'share_open_graph',
-                action_type: 'sociallyengaged:get_ranked',
-                action_properties: JSON.stringify({object: objectUrl})
+                action_type: 'sociallyengaged:get',
+                action_properties: JSON.stringify({ranking: objectUrl})
             });
         });
     };
