--- conflicted
+++ resolved
@@ -124,19 +124,13 @@
     edgesUnranked = None
     if (user is not None): # user is there, but may have come in as a secondary (and therefore have no edges)
         logger.debug("user %s is fresh, getting data from db", fbid)
-<<<<<<< HEAD
-        edgesRanked = ranking.getFriendRankingBestAvailDb(fbid, threshold=0.5)
-        # zzz Even if we got the user from the DB, will still want to at least write
+        newerThan = time.time() - config.freshness*24*60*60 # newerThan is a unix timestamp to restict edges pulled from DB
+        edgesUnranked = database.getFriendEdgesDb(fbid, requireOutgoing=False, newerThan=newerThan)
+        # zzz Even if we got the user from the DB, we'll still want to at least write
         #     the token for two reasons: (1) we can update its expiration date since
         #     it will have been extended because they came back, and (2) it's possible
         #     we got this user associated with a different Facebook app id, so want to
         #     be sure the new association is stored!
-    else:
-        logger.debug("user %s is not fresh, retrieving data from fb", fbid)
-        edgesUnranked = facebook.getFriendEdgesFb(fbid, token.tok, requireIncoming=False, requireOutgoing=False)
-=======
-        newerThan = time.time() - config.freshness*24*60*60 # newerThan is a unix timestamp to restict edges pulled from DB
-        edgesUnranked = database.getFriendEdgesDb(fbid, requireOutgoing=False, newerThan=newerThan)
 
     # zzz This logic depends heavily on the fact that we're using soley px3 right now
     #     (and requireOutgoing is always False above). Otherwise, the edges may have
@@ -148,7 +142,6 @@
         logger.debug("edges or user info for user %s is not fresh, retrieving data from fb", fbid)
         user = fbmodule.getUserFb(fbid, token.tok)
         edgesUnranked = fbmodule.getFriendEdgesFb(fbid, token.tok, requireIncoming=False, requireOutgoing=False)
->>>>>>> dcfbdca1
         edgesRanked = ranking.getFriendRanking(edgesUnranked, requireIncoming=False, requireOutgoing=False)
 
         # zzz I'm a bit torn here... doing the database writes is definitely an
@@ -159,16 +152,12 @@
     else:
         edgesRanked = ranking.getFriendRanking(edgesUnranked, requireIncoming=False, requireOutgoing=False)
 
-<<<<<<< HEAD
     # Outside the if block because we want to do this regardless of whether we got
     # user data from the DB (since they could be connecting with a new client even
     # though we already have them in the DB associated with someone else)
     cdb.dbWriteUserClient(fbid, clientId, background=config.database.use_threads)
 
-    return applyCampaign(edgesRanked, campaignId, contentId, sessionId, ip, fbid, numFace, paramsDB)
-=======
     return applyCampaign(edgesRanked, clientSubdomain, campaignId, contentId, sessionId, ip, fbid, numFace, paramsDB)
->>>>>>> dcfbdca1
 
 
 def applyCampaign(edgesRanked, clientSubdomain, campaignId, contentId, sessionId, ip, fbid, numFace, paramsDB, fallbackCount=0):
