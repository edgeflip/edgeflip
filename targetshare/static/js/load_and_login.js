/* only used if a non-authed user hits the faces page - /faces_frame endpoint 

this should probably redirect to a default page on client site
or show user a button (same behavior)

*/

var myfbid; // The FB ID of the current user to be filled in upon auth.
var debug_mode;

/* loads a bunch of images
*/
function preload(arrayOfImages) {
    $(arrayOfImages).each(function () {
        $('<img />').attr('src',this);
    });
}


/* pops up facebook's signin page in a _top window */
function doFBLogin() {

    // Should never get here since we should only send someone to the faces page upon authorizing...
    // Still, worth noting this will generate a pop-up without a click. Maybe we'd rather just give them
    // a button to click on instead?
    FB.login(function(response) {
        if (response.status != 'connected') {
            $('#your-friends-here').html(
                '<p id="reconnect_text">Please authorize the application in order to proceed.</p><div id="reconnect_button" class="button_big button_active" onclick="doFBLogin();">Connect</div>'
            );
            $('#progress').hide();
            $('#friends_div').css('display', 'table');
            $.ajax({
                type: "POST",
                url: "/record_event/",
                data: {
                    userid: myfbid,
                    appid: appid,
                    friends: [],
                    eventType: "auth_fail",
                    campaignid: campaignid,
                    contentid: contentid,
                    content: '',
                    token: tok
                }
            });
            $('#reconnect_button').click(function(){
                $('#progress').show();
                $('#reconnect_button').hide();
                $('#reconnect_text').hide();
            });
        }
    }, {scope:'read_stream,user_photos,friends_photos,email,user_birthday,friends_birthday,user_about_me,user_location,friends_location,user_likes,friends_likes,user_interests,friends_interests'});

}

var pollingTimer;
var pollingCount = 0;
/* AJAX call to hit /faces endpoint - receives HTML snippet & stuffs in DOM */
function login(fbid, accessToken, response, px3_task_id, px4_task_id, last_call){
    if (response.authResponse) {
        myfbid = fbid; // set the global variable for use elsewhere

        var friends_div = $('#friends_div');
        var progress = $('#progress');
        var your_friends_div = $('#your-friends-here');

        // In test mode, just use the provided test fbid & token for getting faces
        // Note, however, that you're logged into facebook as you, so trying to
        // share with someone else's friends is going to cause you trouble!
        var ajax_fbid = fbid;
        var ajax_token = accessToken;
        if (test_mode) {
            console.log('in test mode');
            console.log(test_token);
            ajax_fbid = test_fbid;
            ajax_token = test_token;
        }

        var params = {
            fbid: ajax_fbid,
            token: ajax_token,
<<<<<<< HEAD
            num_face: num,
            campaign: campaignid,
            content: contentid,
=======
            num: num_face,
            campaignid: campaignid,
            contentid: contentid,
>>>>>>> b7edd999
            px3_task_id: px3_task_id,
            px4_task_id: px4_task_id,
            last_call: last_call
        };
        if (Url.window.query.efobjsrc)
            params.efobjsrc = Url.window.query.efobjsrc;

        $.ajax({
            type: "POST",
            url: '/faces/',
            dataType: 'json',
            data: params,
            error: function() {
                your_friends_div.show();
                progress.hide();
                clearTimeout(pollingTimer);
                top.location = errorURL; // set in frame_faces.html
            },
            success: function(data, textStatus, jqXHR) {
                campaignid = data.campaignid;
                contentid = data.contentid;
                if (data.status === 'waiting') {
                    if (pollingTimer) {
                        if (pollingCount > 40) {
                            clearTimeout(pollingTimer);
                            login(fbid, accessToken, response, data.px3_task_id, data.px4_task_id, true);
                        } else {
                            pollingCount += 1;
                            pollingTimer = setTimeout(function() {
                                login(fbid, accessToken, response, data.px3_task_id, data.px4_task_id)
                            }, 500);
                        }
                    } else {
                        pollingTimer = setTimeout(function() {
                            login(fbid, accessToken, response, data.px3_task_id, data.px4_task_id)
                        }, 500);
                    }
                } else {
                    displayFriendDiv(data.html, jqXHR);
                    clearTimeout(pollingTimer);
                    if (debug_mode){
                        recordEvent('faces_page_rendered');
                    }
                }
            }
        });

    }
}

function displayFriendDiv(data, jqXHR) {
    $('#your-friends-here').html(data);
    $('#your-friends-here').show();
    $('#friends_div').css('display', 'table');
    $('#progress').hide();
    $('#do_share_button').show()
}

var heartbeat_count = 0;
function heartbeat(){
    if (heartbeat_count < 60) {
        recordEvent('heartbeat');
        heartbeat_count += 1;
        setTimeout(heartbeat, 2000);
    }
}<|MERGE_RESOLUTION|>--- conflicted
+++ resolved
@@ -80,15 +80,9 @@
         var params = {
             fbid: ajax_fbid,
             token: ajax_token,
-<<<<<<< HEAD
-            num_face: num,
+            num_face: num_face,
             campaign: campaignid,
             content: contentid,
-=======
-            num: num_face,
-            campaignid: campaignid,
-            contentid: contentid,
->>>>>>> b7edd999
             px3_task_id: px3_task_id,
             px4_task_id: px4_task_id,
             last_call: last_call
