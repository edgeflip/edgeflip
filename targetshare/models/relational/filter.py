import logging

from django.db import models

from targetshare import utils


logger = logging.getLogger(__name__)


class Filter(models.Model):

    filter_id = models.AutoField(primary_key=True)
    client = models.ForeignKey('Client', related_name='filters',
                               null=True, blank=True)
    name = models.CharField(max_length=256, null=True, blank=True)
    description = models.CharField(max_length=1024, blank=True)
    is_deleted = models.BooleanField(default=False)
    create_dt = models.DateTimeField(auto_now_add=True)
    delete_dt = models.DateTimeField(null=True)

    def _standard_filter(self, user, feature, operator, value):
        if not hasattr(user, feature):
            return False

        user_val = getattr(user, feature)
        user_val = user_val if user_val else ''

        if operator == 'min':
            return user_val >= value

        elif operator == 'max':
            return user_val <= value

        elif operator == 'eq':
            return user_val == value

        elif operator == 'in':
            return user_val in value

    def filter_edges_by_sec(self, edges, s3_match=False):
        """Given a list of edge objects, return those objects for which
        the secondary passes the current filter."""
        if not self.filterfeatures.exists():
            return edges
        for f in self.filterfeatures.all():
<<<<<<< HEAD
            if f.feature in settings.FILTERING.civis_filters:
                if s3_match:
                    utils.civis_s3_filter(
                        edges, f.feature, f.operator, f.value
                    )
                else:
                    edges = utils.civis_filter(
                        edges, f.feature, f.operator, f.value
                    )
=======
            if f.feature_type.code == f.feature_type.MATCHING:
                edges = utils.civis_filter(
                    edges, f.feature, f.operator, f.value
                )
>>>>>>> bcf22e3e
            # Standard min/max/eq/in filters below
            else:
                edges = [x for x in edges if self._standard_filter(
                    x.secondary, f.feature, f.operator, f.value)]
        return edges

    def __unicode__(self):
        return u'%s' % self.name

    class Meta(object):
        app_label = 'targetshare'
        db_table = 'filters'
        ordering = ('-create_dt',)<|MERGE_RESOLUTION|>--- conflicted
+++ resolved
@@ -44,8 +44,7 @@
         if not self.filterfeatures.exists():
             return edges
         for f in self.filterfeatures.all():
-<<<<<<< HEAD
-            if f.feature in settings.FILTERING.civis_filters:
+            if f.feature_type.code == f.feature_type.MATCHING:
                 if s3_match:
                     utils.civis_s3_filter(
                         edges, f.feature, f.operator, f.value
@@ -54,12 +53,6 @@
                     edges = utils.civis_filter(
                         edges, f.feature, f.operator, f.value
                     )
-=======
-            if f.feature_type.code == f.feature_type.MATCHING:
-                edges = utils.civis_filter(
-                    edges, f.feature, f.operator, f.value
-                )
->>>>>>> bcf22e3e
             # Standard min/max/eq/in filters below
             else:
                 edges = [x for x in edges if self._standard_filter(
