
# Eventually this module should serve as the backing for a control panel API

# Will generally need to work out some auth, probably at the API level
# (including a check that requests are always consistent with the authed user)
from __future__ import absolute_import
import time
import random
import logging
import threading

import us
import requests
from unidecode import unidecode
from MySQLdb import IntegrityError

<<<<<<< HEAD
from civis_matcher import matcher

from edgeflip import (
    database as db,
    datastructs,
)
from edgeflip.settings import config
=======
from . import database as db
from . import datastructs
from .settings import config
from .web import utils
>>>>>>> 5d6d7f87

logger = logging.getLogger(__name__)

"""TODO: verify client_id matches between object & campaign when creating associations!"""

FILTER_LIST_DELIM = '||'  # Shouldn't move to config, since this needs to be globally used in the DB


def createClient(name, fbAppName, fbAppId, domain, subdomain, generateDefaults=False):
    """Creates a new client in the database, returning the client_id.
    Optionally, creates default objects that can be used to get up and
    running more quickly.
    """

    row = {
        'name': name,
        'fb_app_name': fbAppName,
        'fb_app_id': fbAppId,
        'domain': domain,
        'subdomain': subdomain
    }

    try:
        clientId = dbInsert('clients', 'client_id', row.keys(), [row])
    except IntegrityError as e:
        return {'error': str(e)}

    ret = {'client_id': clientId}

    if (generateDefaults):
        defaultName = 'edgeflip default'
        defaultDesc = 'Default element created by edgeflip'

        # zzz best way to get default propensity, proximity, and mix model id's (and choice set algorithms) that are created globally?

        filterId = createFilter(clientId, defaultName, defaultDesc).get('filter_id')
        choiceSetId = createChoiceSet(clientId, defaultName, defaultDesc, [(filterId, 'all', None)]).get('choice_set_id')

        row = {
            'client_id': clientId,
            'filter_id': filterId,
            'choice_set_id': choiceSetId
        }

        clientDefaultId = dbInsert('client_defaults', 'client_default_id', row.keys(), [row], 'client_id', clientId, replaceAll=True)

        ret['filter_id'] = filterId
        ret['choice_set_id'] = choiceSetId
        ret['client_default_id'] = clientDefaultId

    return ret


def validateClientSubdomain(campaignId, contentId, clientSubdomain):
    """Utility function to check that the client_id associated with
    a given campaign_id and content_id match the subdomain that the
    request came in on."""
    cmpgClientId = dbGetObject('campaigns', ['client_id'], 'campaign_id', campaignId)[0][0]
    cntClientId = dbGetObject('client_content', ['client_id'], 'content_id', contentId)[0][0]

    if (cmpgClientId != cntClientId):
        logging.error("Campaign and content must belong to the same client")
        raise ValueError("Campaign and content must belong to the same client")

    sub = dbGetClient(cmpgClientId, ['subdomain'])[0][0]

    if (sub != clientSubdomain):
        logging.error("Subdomain must match campaign's client_id")
        raise ValueError("Subdomain must match campaign's client_id")

    return cmpgClientId


def createButtonStyle(clientId, name, description, htmlFile=None, cssFile=None, metadata=None):
    """Creates a new button style record, which may specify either an HTML template
    or a CSS file to use. At present, however, only HTML templates are supported.

    htmlFile and cssFile should each be a path to a file specifying button styling to use.
    """

    if not htmlFile and not cssFile:
        raise ValueError("Must specify either an HTML File or CSS File")

    if cssFile:
        raise NotImplementedError("Sorry. Custom CSS not yet supported.")

    row = {
        'client_id': clientId,
        'name': name,
        'description': description
    }

    styleId = dbInsert('button_styles', 'button_style_id', row.keys(), [row])

    updateButtonStyleFiles(styleId, htmlFile, cssFile, replaceAll=True)
    updateMetadata('button_style_meta', 'button_style_meta_id', 'button_style_id', styleId, metadata, replaceAll=True)

    return {'button_style_id': styleId}


def updateButtonStyleFiles(styleId, htmlFile, cssFile, replaceAll=True):
    """Update the files associated with a button style"""

    row = {
<<<<<<< HEAD
        'button_style_id': styleId,
        'html_template': htmlFile,
        'css_file': cssFile
    }
=======
            'button_style_id' : styleId,
            'html_template' : htmlFile,
            'css_file' : cssFile
          }
>>>>>>> 5d6d7f87

    dbInsert('button_style_files', 'button_style_file_id', row.keys(), [row], 'button_style_id', styleId, replaceAll=True)

    return 1


def updateCampaignButtonStyles(campaignId, styleTupes):
    """Associate button styles with a campaign.
    Will always replace all rows associated with this campaign in the table,
    since any change affects ALL probabilities.

    styleTupes should be (button_style_id, CDF probability)
    """

    # Ensure the CDF described by these tuples is well-defined
    # before trying to insert them (this will raise an exception if not)
    checkCDF(styleTupes)

    rows = []
    for styleId, prob in styleTupes:
        rows.append({
                    'campaign_id': campaignId,
                    'button_style_id': styleId,
                    'rand_cdf': prob
                    })

    insCols = ['campaign_id', 'button_style_id', 'rand_cdf']

    dbInsert('campaign_button_styles', 'campaign_button_style_id', insCols, rows, 'campaign_id', campaignId, replaceAll=True)

    return len(rows)


def createFacesStyle(clientId, name, description, htmlFile, cssFile):
    """Right now, faces styles are hard-coded in the app."""
    raise NotImplementedError


def createFilter(clientId, name, description, features=None, metadata=None):
    """Creates a new filter associated with the given client

    features should be a list of tupes of the form: (feature, operator, value)
    """

    features = features if (features is not None) else []
    metadata = metadata if (metadata is not None) else []

    row = {
        'client_id': clientId,
        'name': name,
        'description': description
    }

    # zzz This will create the filter record, commit, then load the features & meta data
    #     would we rather the commit only happen if everything gets in?
    try:
        filterId = dbInsert('filters', 'filter_id', row.keys(), [row])
    except IntegrityError as e:
        return {'error': str(e)}

    updateFilterFeatures(filterId, features, replaceAll=True)
    updateMetadata('filter_meta', 'filter_meta_id', 'filter_id', filterId, metadata, replaceAll=True)

    return {'filter_id': filterId}


def updateFilterFeatures(filterId, features, replaceAll=False):
    """Update features that define a filter

    features should be a list of tupes of the form: (feature, operator, value)
    """

    if (not features):
        return 0    # no records to insert

    rows = []
    newFeatures = []
    for feature, operator, value in features:
        if (isinstance(value, int) or isinstance(value, long)):
            value_type = 'int'
        elif isinstance(value, float):
            value_type = 'float'
            value = '%.8f' % value
        elif isinstance(value, str):
            value_type = 'string'
        elif isinstance(value, list):
            value_type = 'list'
            value = FILTER_LIST_DELIM.join([str(v) for v in value])
        else:
            raise ValueError("Can't filter on type of %s" % value)

        # Check if we're trying to insert the same
        # feature/operator combo more than once
        if ((feature, operator) in newFeatures):
            raise ValueError("Filter features must be unique on feature & operator. Duplicate found for (%s, %s)" % (feature, operator))

        newFeatures.append((feature, operator))
        rows.append({
                    'filter_id': filterId,
                    'feature': feature,
                    'operator': operator,
                    'value': str(value),
                    'value_type': value_type
                    })

    insCols = ['filter_id', 'feature', 'operator', 'value', 'value_type']
    uniqueCols = ['feature', 'operator']

    dbInsert('filter_features', 'filter_feature_id', insCols, rows, 'filter_id', filterId, uniqueCols, replaceAll=replaceAll)

    return len(rows)


def updateCampaignGlobalFilters(campaignId, filterTupes):
    """Associate filters with a campaign.
    Will always replace all rows associated with this campaign in the table,
    since any change affects ALL probabilities.

    filterTupes should be (filter_id, CDF probability)
    """

    # Ensure the CDF described by these tuples is well-defined
    # before trying to insert them (this will raise an exception if not)
    checkCDF(filterTupes)

    rows = []
    for filterId, prob in filterTupes:
        rows.append({
                    'campaign_id': campaignId,
                    'filter_id': filterId,
                    'rand_cdf': prob
                    })

    insCols = ['campaign_id', 'filter_id', 'rand_cdf']

    dbInsert('campaign_global_filters', 'campaign_global_filter_id', insCols, rows, 'campaign_id', campaignId, replaceAll=True)

    return len(rows)


def getFilter(filterId):
    """Reads a filter from the database and returns a Filter object"""

    rows = dbGetObjectAttributes('filter_features', ['feature', 'operator', 'value', 'value_type'],
                                'filter_id', filterId)

    features = []
    for feature, operator, value, value_type in rows:
        if value_type == 'int':
            value = int(value)
        elif value_type == 'float':
            value = float(value)
        elif value_type == 'string':
            value = str(value)
        elif value_type == 'list':
            value = value.split(FILTER_LIST_DELIM)
        else:
            raise ValueError("Unknown filter value type: %s" % value_type)

        features.append((feature, operator, value))

    return Filter(filterId, features)


def createChoiceSet(clientId, name, description, filters, metadata=None):
    """Create a new choice set associated with this client

    filters is a list of tuples of the form: (filterId, urlSlug, modelType)
    """

    if (not filters):
        raise ValueError("Must associate at least one filter with a choice set")
    metadata = metadata if (metadata is not None) else []

    row = {
        'client_id': clientId,
        'name': name,
        'description': description
    }

    try:
        choiceSetId = dbInsert('choice_sets', 'choice_set_id', row.keys(), [row])
    except IntegrityError as e:
        return {'error': str(e)}

    updateChoiceSetFilters(choiceSetId, filters, replaceAll=True)
    updateMetadata('choice_set_meta', 'choice_set_meta_id', 'choice_set_id', choiceSetId, metadata, replaceAll=True)

    return {'choice_set_id': choiceSetId}


def updateChoiceSetFilters(choiceSetId, filters, replaceAll=False):
    """Update the filters that make up a given choice set, Optionally
    replacing all of the current filters or adding to the existing
    definition (note that records for filters already associated with
    the choice set and passed here in the filters list will be replaced
    in either case).

    filters should be a list of tuples of form: (filterId, urlSlug, modelType)
    """

    if (not filters):
        return 0    # no records to insert

    rows = []
    newFilters = []
    for filterId, urlSlug, modelType in filters:

        # Check if we're trying to insert the same filter more than once
        if (filterId in newFilters):
            raise ValueError("Choice set filters must be unique. Duplicate found for %s" % filterId)

        newFilters.append(filterId)
        rows.append({
                    'choice_set_id': choiceSetId,
                    'filter_id': filterId,
                    'url_slug': urlSlug,
                    'propensity_model_type': modelType
                    })

    insCols = ['choice_set_id', 'filter_id', 'url_slug', 'propensity_model_type']
    uniqueCols = ['filter_id']

    dbInsert('choice_set_filters', 'choice_set_filter_id', insCols, rows, 'choice_set_id', choiceSetId, uniqueCols, replaceAll=replaceAll)

    return len(rows)


def updateCampaignChoiceSets(campaignId, choiceSetTupes):
    """Update the choice sets associated with a campaign.
    Will always replace all rows associated with this campaign in the table,
    since any change affects ALL probabilities

    choiceSetTupes should be (choice_set_id, CDF probability, allowGeneric, genericSlug)
    In the tuples:
        allowGeneric is a boolean to specify whether the campaign should fall back to
          generic content if too few friends fall in a given choice set filter.
        genericSlug provides the url slug that should be passed through to the content URL
          in that case.
    """
    checkCDF([t[:2] for t in choiceSetTupes])

    rows = []
    for choiceSetId, prob, allowGeneric, genericSlug in choiceSetTupes:
        rows.append({
                    'campaign_id': campaignId,
                    'choice_set_id': choiceSetId,
                    'rand_cdf': prob,
                    'allow_generic': allowGeneric,
                    'generic_url_slug': genericSlug
                    })

    insCols = ['campaign_id', 'choice_set_id', 'rand_cdf', 'allow_generic', 'generic_url_slug']

    dbInsert('campaign_choice_sets', 'campaign_choice_set_id', insCols, rows, 'campaign_id', campaignId, replaceAll=True)

    return len(rows)


def getChoiceSet(choiceSetId):
    """Reads a choice set from database and returns a ChoiceSet object."""

    rows = dbGetObjectAttributes('choice_set_filters', ['choice_set_filter_id', 'filter_id', 'url_slug', 'propensity_model_type'],
                                'choice_set_id', choiceSetId)
    csFilters = [ChoiceSetFilter(r[0], r[1], r[2], r[3], filterObj=getFilter(r[1])) for r in rows]
    return ChoiceSet(choiceSetId, csFilters)


def createClientContent(clientId, name, description, url):
    """Create an entry for a piece of content on a client's server.
    This will be used to determine where to send users after they
    clickback off a share on Facebook.

    url may contain {{choice_set_slug}} and {{fb_object_slug}} to allow
    for templating of parameters to tell the client server what page to
    display to the user on their side.
    """
    if (not url):
        raise ValueError("Must provide a URL")

    row = {
        'client_id': clientId,
        'name': name,
        'description': description,
        'url': url
    }

    try:
        contentId = dbInsert('client_content', 'content_id', row.keys(), [row])
    except IntegrityError as e:
        return {'error': str(e)}

    return {'content_id': contentId}


def getClientContentURL(contentId, choiceSetFilterSlug, fbObjectSlug):
    """Return a URL for a piece of client content, with choice set and
    facebook object slugs filled in.
    """
    choiceSetFilterSlug = choiceSetFilterSlug or ''
    fbObjectSlug = fbObjectSlug or ''

    sql = "SELECT url FROM client_content WHERE content_id = %s"
    conn = db.getConn()
    curs = conn.cursor()

    try:
        curs.execute(sql, (contentId,))
        url = curs.fetchone()[0]
    finally:
        conn.rollback()

    # Fill in choice set and FB object slugs
    url = url.replace('{{choice_set_slug}}', choiceSetFilterSlug)
    url = url.replace('{{fb_obj_slug}}', fbObjectSlug)

    return url


def createCampaign(clientId, name, description, facesURL, thanksURL, errorURL, fallbackCampaign=None, fallbackContent=None, metadata=None):
    """Create a new campaign associated with the given client.

    facesURL must be provided and specifies the page on the client's servers
    that will hold the iframe with the facces/message for sharing.
    Specifying a fallback campaign and content are optional, but can be used
    to allow for trying a second campaign if we don't have friends to return
    for the current one.
    """
    if (not facesURL):
        raise ValueError("Must specify a URL for the faces page")
    metadata = metadata if (metadata is not None) else []

    row = {
        'client_id': clientId,
        'name': name,
        'description': description
    }

    try:
        campaignId = dbInsert('campaigns', 'campaign_id', row.keys(), [row])
    except IntegrityError as e:
        return {'error': str(e)}

    updateCampaignProperties(campaignId, facesURL, thanksURL, errorURL, fallbackCampaign, fallbackContent)
    updateMetadata('campaign_meta', 'campaign_meta_id', 'campaign_id', campaignId, metadata, replaceAll=True)

    return {'campaign_id': campaignId}


def updateCampaignProperties(campaignId, facesURL, thanksURL, errorURL, fallbackCampaign=None, fallbackContent=None):
    """Update the properties associated with a given campaign."""
    if (not facesURL or not thanksURL or not errorURL):
        raise ValueError("Must specify URLs for the faces, thank you, and error pages")

    row = {
        'campaign_id': campaignId,
        'client_faces_url': facesURL,
        'client_thanks_url': thanksURL,
        'client_error_url': errorURL,
        'fallback_campaign_id': fallbackCampaign,
        'fallback_content_id': fallbackContent
    }

    dbInsert('campaign_properties', 'campaign_property_id', row.keys(), [row], 'campaign_id', campaignId, replaceAll=True)

    return 1


def getFacesURL(campaignId, contentId):
    """Get the URL (on the client's servers) for the page that will hold
    the faces iframe. Add querystring parameters for the campaign_id and
    content_id that our faces page will have to pick up...
    """
    url = dbGetObjectAttributes('campaign_properties', ['client_faces_url'], 'campaign_id', campaignId)[0][0]
    if (url.find('?') == -1):
        url += '?'
    else:
        url += '&'

    slug = utils.encodeDES('%s/%s' % (campaignId, contentId))

    return url + 'efcmpgslug=' + str(slug)


def checkRequiredFbObjAttributes(attributes):
    """Helper function to check that an atrribute dictionary being used to
    define a Facebook object contains all the required pieces of information.
    """
    required_attributes = ['og_action', 'og_type', 'og_title', 'og_image', 'og_description', 'sharing_prompt']
    for attr in required_attributes:
        if (not attributes.get(attr)):
            raise ValueError("Must specify %s for the Facebook object." % attr)


def createFacebookObject(clientId, name, description, attributes, metadata=None):
    """Create a new Facebook object associated with the client. This determines
    both what will actually be shared on facebook and the prompt & suggested
    messages for our sharing page (since those should relate to each other)

    attributes is a dictionary of the various attributes of the object, too
    numerous to include as separate parameters to the function."""

    checkRequiredFbObjAttributes(attributes)
    metadata = metadata if (metadata is not None) else []

    row = {
        'client_id': clientId,
        'name': name,
        'description': description
    }

    try:
        fbObjectId = dbInsert('fb_objects', 'fb_object_id', row.keys(), [row])
    except IntegrityError as e:
        return {'error': str(e)}

    updateFacebookObjectAttributes(fbObjectId, attributes)
    updateMetadata('fb_object_meta', 'fb_object_meta_id', 'fb_object_id', fbObjectId, metadata, replaceAll=True)

    return {'fb_object_id': fbObjectId}


def updateFacebookObjectAttributes(fbObjectId, attributes):
    """Update the attributes associated with an existing Facebook object"""
    checkRequiredFbObjAttributes(attributes)

    row = attributes
    row['fb_object_id'] = fbObjectId

    dbInsert('fb_object_attributes', 'fb_object_attributes_id', row.keys(), [row], 'fb_object_id', fbObjectId, replaceAll=True)

    return 1


def updateCampaignFacebookObjects(campaignId, filter_fbObjTupes=None, genericTupes=None):
    """Update the facebook objects associated with a given campaign.
    Will always replace all rows associated with this campaign in the table,
    since any change affects ALL probabilities

    filter_fbObjTupes should be a dictionary: {filter_id : [(fb_object_id, CDF Prob)]}

    TODO: Should probably include check against DB to ensure objects are provided for
          ALL choice set filters that have been associated with the campaign
          (otherwise, someone could come in, get assigned to a set of friends, but have
          no facebook object to share with them!)
    """
    for filterId, tupes in filter_fbObjTupes.items():
        checkCDF(tupes)
    if (genericTupes):
        checkCDF(genericTupes)

    numRows = 0

    if (filter_fbObjTupes):
        filter_rows = []
        for filterId, tupes in filter_fbObjTupes.items():
            for fbObjectId, prob in tupes:
                filter_rows.append({
                    'campaign_id': campaignId,
                    'filter_id': filterId,
                    'fb_object_id': fbObjectId,
                    'rand_cdf': prob
                })

        filter_insCols = ['campaign_id', 'filter_id', 'fb_object_id', 'rand_cdf']
        dbInsert('campaign_fb_objects', 'campaign_fb_object_id', filter_insCols, filter_rows, 'campaign_id', campaignId, replaceAll=True)
        numRows = len(filter_rows)

    if (genericTupes):
        generic_rows = []
        for fbObjectId, prob in genericTupes:
            generic_rows.append({
                'campaign_id': campaignId,
                'fb_object_id': fbObjectId,
                'rand_cdf': prob
            })

        generic_insCols = ['campaign_id', 'fb_object_id', 'rand_cdf']
        dbInsert('campaign_generic_fb_objects', 'campaign_generic_fb_object_id', generic_insCols, generic_rows, 'campaign_id', campaignId, replaceAll=True)
        numRows += len(generic_rows)

    return numRows

"""
NOTE:
Will also need functions for models/algorithms,
but punting on those for now...
"""


def dbGetClient(clientId, cols):
    """Get the specified columns associated with a client_id"""
    sql = "SELECT " + ', '.join(cols) + " FROM clients WHERE client_id = %s"
    conn = db.getConn()
    curs = conn.cursor()

    try:
        curs.execute(sql, (clientId,))
        ret = curs.fetchall()
    finally:
        conn.rollback()

    return ret


def dbGetObject(table, cols, objectIndex, objectId):
    """Get the specified columns associated with a given current object.
    For instance, might call: dbGetObject('filters', ['name', 'description'], 'filter_id', 42)
    """
    #SQLi
    sql = "SELECT " + ', '.join(cols) + " FROM " + table + " WHERE " + objectIndex + "= %s" + " AND NOT is_deleted"
    conn = db.getConn()
    curs = conn.cursor()

    try:
        curs.execute(sql, (objectId,))
        ret = curs.fetchall()
    finally:
        conn.rollback()

    return ret


def dbGetObjectAttributes(table, cols, objectIndex, objectId):
    """Get the specified columns associated with a given object's attributes.
    This is mainly distinguished from above by referencing "end_dt" to determine that a
    row is current, rather than an object's "is_deleted" field. Could probably combine
    this with above with an extra param for that...

    Example call: dbGetObjectAttributes('filter_features', ['feature', 'operator', 'value', 'value_type'], 'filter_id', 23)
    """
    #SQLi
    sql = "SELECT " + ', '.join(cols) + " FROM " + table + " WHERE " + objectIndex + "= %s" + " AND end_dt IS NULL"
    conn = db.getConn()
    curs = conn.cursor()

    try:
        curs.execute(sql, (objectId,))
        ret = curs.fetchall()
    finally:
        conn.rollback()

    return ret


def dbGetExperimentTupes(table, index, objectKey, keyTupes, extraCols=None):
    """Get the rows that define an A/B test over a certain object type.

    index is the column name for the table's index, used to track the
      records that define the experiment in logging.
    objectKey is the column name for the object type that is being
      chosen experimentally.
    keyTupes defines the scope of the experiment and can be
      [(campaign_id, id)] or [(campaign_id, id), (filter_id, id)]
      (the latter is in case of FB Object)
    extraCols is optional and provided to allow for grabbing additional
      info that is specified at the level of the experiment (such as the
      'allow_generic' field for choice sets)

    Example call: dbGetExperimentTupes('camapign_global_filters', 'campaign_global_filter_id', 'filter_id', [('campaign_id', 16)])
    """
    where = ' AND '.join(['='.join(map(str, t)) for t in keyTupes])
    ecsql = ''
    if (extraCols):
        ecsql = ', ' + ', '.join(extraCols)
    #SQLi
    sql = "SELECT " + index + ", " + objectKey + ", rand_cdf" + ecsql + " FROM " + table + " WHERE " + where + " AND end_dt IS NULL"
    conn = db.getConn()
    curs = conn.cursor()

    try:
        curs.execute(sql)
        ret = curs.fetchall()   # returns (index, object_id, cdf_prob)
    finally:
        conn.rollback()

    tupes = sorted([(r[1], r[2]) for r in ret], key=lambda t: t[1])
    checkCDF(tupes)

    return ret


def dbWriteAssignment(sessionId, campaignId, contentId, featureType, featureRow, randomAssign, chosenFromTable, chosenFromRows, background=False):
    """Record an assignment to a given condition to the database.
    Used for logging and later experimental purposes.

    This function simply passes parameters through to _dbWriteAssignment()
    either in the current thread or a background one, depending on the
    background parameter's value"""
    if (background):
        t = threading.Thread(target=_dbWriteAssignment, args=(sessionId, campaignId, contentId, featureType, featureRow, randomAssign, chosenFromTable, chosenFromRows))
        t.daemon = False
        t.start()
        logger.debug("dbWriteAssignment() spawning background thread %d for %s:%s from session %s", t.ident, featureType, featureRow, sessionId)
        return 0
    else:
        logger.debug("dbWriteAssignment() foreground thread %d for %s:%s from session %s", threading.current_thread().ident, featureType, featureRow, sessionId)
        return _dbWriteAssignment(sessionId, campaignId, contentId, featureType, featureRow, randomAssign, chosenFromTable, chosenFromRows)


# helper function that may get run in a background thread
def _dbWriteAssignment(sessionId, campaignId, contentId, featureType, featureRow, randomAssign, chosenFromTable, chosenFromRows):
    """Function that actually records an assignment to the database."""
    conn = db.getConn()
    curs = conn.cursor()

    row = {
        'session_id': sessionId,
        'campaign_id': campaignId,
        'content_id': contentId,
        'feature_type': featureType,
        'feature_row': featureRow,
        'random_assign': randomAssign,
        'chosen_from_table': chosenFromTable,
        'chosen_from_rows': str(sorted([int(r) for r in chosenFromRows]))
    }
    sql = """INSERT INTO assignments (session_id, campaign_id, content_id, feature_type, feature_row, random_assign, chosen_from_table, chosen_from_rows)
                VALUES (%(session_id)s, %(campaign_id)s, %(content_id)s, %(feature_type)s, %(feature_row)s, %(random_assign)s, %(chosen_from_table)s, %(chosen_from_rows)s) """

    try:
        curs.execute(sql, row)
        conn.commit()
    except:
        conn.rollback()
        raise

    logger.debug("_dbWriteAssignment() thread %d wrote %s:%s assignment from session %s", threading.current_thread().ident, featureType, featureRow, sessionId)

    return 1


def dbWriteUserClient(fbid, clientId, background=False):
    """Record an association between a primary user and a client.

    This function simply passes parameters through to _dbWriteUserClient()
    either in the current thread or a background one, depending on the
    background parameter's value"""
    if (background):
        t = threading.Thread(target=_dbWriteUserClient, args=(fbid, clientId))
        t.daemon = False
        t.start()
        logger.debug("dbWriteUserClient() spawning background thread %d for fbid %s and client_id %s", t.ident, fbid, clientId)
        return 0
    else:
        logger.debug("dbWriteUserClient() foreground thread %d for fbid %s and client_id %s", threading.current_thread().ident, fbid, clientId)
        return _dbWriteUserClient(fbid, clientId)


# helper function that may get run in a background thread
def _dbWriteUserClient(fbid, clientId):
    """Function that actually records a user-client association.
    Note that this is doing an "upsert" since we want to avoid
    duplicating entries if the user has connected with this
    client previously.
    """
    conn = db.getConn()
    curs = conn.cursor()

    row = {
        'fbid': fbid,
        'client_id': clientId
    }

    # Note -- the ON DUPLICATE KEY UPDATE here is basically just
    #         being used to ignore a duplicate row. Doing this
    #         rather than INSERT IGNORE since the latter will
    #         ignore any and all errors (not just duplicate keys)
    sql = """INSERT INTO user_clients (fbid, client_id)
                VALUES (%(fbid)s, %(client_id)s)
                ON DUPLICATE KEY UPDATE fbid=fbid """

    try:
        curs.execute(sql, row)
        conn.commit()
    except:
        conn.rollback()
        raise

    logger.debug("_dbWriteUserClient() thread %d wrote association between fbid %s and client %s", threading.current_thread().ident, fbid, clientId)

    return 1


def updateMetadata(table, index, objectCol, objectId, metadata, replaceAll=False):
    """Update the metadata table for a given object."""

    if (not metadata):
        return 0    # no records to insert

    rows = []
    newNames = []
    for name, value in metadata:

        # Check if we're trying to insert the same key more than once
        if (name in newNames):
            raise ValueError("Names must be unique for metadata. Duplicate found for %s in %s" % (name, table))

        newNames.append(name)
        rows.append({
            objectCol: objectId,
            'name': name,
            'value': value
        })

    insCols = [objectCol, 'name', 'value']
    uniqueCols = ['name']

    dbInsert(table, index, insCols, rows, objectCol, objectId, uniqueCols, replaceAll=replaceAll)

    return len(rows)


def doRandAssign(tupes):
    """takes a set of tuples of (id, cdf probability) and chooses one id randomly"""

    tupes = sorted(tupes, key=lambda t: t[1])   # ensure sorted by CDF Probability
    checkCDF(tupes)

    rand = random.random()

    # Pick out smallest probability greater than (or equal to) random number
    for objId, prob in tupes:
        if prob >= rand:
            return objId

    raise CDFProbsError("Math must be broken if we got here...")


def checkCDF(tupes):
    """Takes tuples of (id, CDF Probability) and ensures the CDF is well-defined"""

    probs = sorted([t[1] for t in tupes])
    if (min(probs) <= 0):
        raise CDFProbsError("Zero or negative probabilities detected")
    if (max(probs) != 1.0):
        raise CDFProbsError("Max probability is not 1.0")
    if (len(probs) != len(set(probs))):
        raise CDFProbsError("Duplicate values found in CDF")


def dbSetEndDate(table, index, endIds):
    """Set the end_dt for a set of records, removing them from use."""

    conn = db.getConn()
    curs = conn.cursor()

    sql = "UPDATE" + table + "SET end_dt = CURRENT_TIMESTAMP WHERE " + index + " IN (" + ','.join([str(i) for i in endIds]) + ")" # SQLi

    try:
        curs.execute(sql)
        conn.commit()
    except:
        conn.rollback()
        raise
    else:
        return len(endIds)


def dbInsert(table, index, insCols, rows, objectCol=None, objectId=None, uniqueCols=None, replaceAll=False):
    """Insert rows into the specified table.
       If replaceAll is true, any current records associated with the given object
       will be removed (by setting their end_dt). Otherwise, if uniqueCols are specified,
       only existing records that conflict with new ones will be removed.
       """

    rows = rows if (rows is not None) else []

    conn = db.getConn()
    curs = conn.cursor()

    #SQLi
    insSQL = "INSERT INTO " + table + " (" + ', '.join(insCols) + ") VALUES (" + ', '.join([' % (' + c + ')s' for c in insCols]) + ")"

    try:
        replaceIds = []
        if (uniqueCols and not replaceAll):
            #SQLi
            curs.execute("SELECT " + index + ", " + ', '.join(uniqueCols) + " FROM " + table + " WHERE " + objectCol + " = %s" + " AND end_dt IS NULL FOR UPDATE", (objectId,))
            currRecs = {tuple(r[1:]): int(r[0]) for r in curs}

            for row in rows:
                repId = currRecs.get(tuple(row[u] for u in uniqueCols))
                replaceIds += [repId] if repId is not None else []

        if (replaceAll):
            prepsql = "UPDATE " + table + " SET end_dt = CURRENT_TIMESTAMP WHERE " + objectCol + " IN (" + str(objectId) + ")" # SQLi
        elif (replaceIds):
            prepsql = "UPDATE " + table + " SET end_dt = CURRENT_TIMESTAMP WHERE " + index + " IN (" + ','.join([str(i) for i in replaceIds]) + ")" # SQLi
        else:
            prepsql = None

        if (prepsql):
            logging.debug(prepsql)
            curs.execute(prepsql)
        for row in rows:
            logging.debug(insSQL)
            logging.debug(row)
            curs.execute(insSQL, row)
        newId = curs.lastrowid

        conn.commit()
    except:
        conn.rollback()
        raise
    else:
        return newId


def civisFilter(user, feature, value, matches):
    ''' Performs a match against the Civis API and retrieves the score for a
    given user
    '''
    start_time = time.time()
    logger.debug('Thread %s started' % threading.current_thread().name)
    cm = matcher.CivisMatcher()
    kwargs = {}
    if user.birthday:
        kwargs['birth_month'] = user.birthday.month
        kwargs['birth_year'] = user.birthday.year
        kwargs['birth_day'] = user.birthday.day

    if not user.state or not user.city:
        return

    if user.state:
        state = us.states.lookup(user.state)
        kwargs['state'] = state.abbr if state else None
    else:
        kwargs['state'] = None

    try:
        start_time = time.time()
        result = cm.match(
            first_name=unidecode(user.fname),
            last_name=unidecode(user.lname),
            city=unidecode(user.city) if user.city else None,
            **kwargs
        )
        end_time = time.time()
        logger.debug(
            'Request time: %s, url: %s',
            (end_time - start_time),
            result.url
        )
    except requests.RequestException:
        return None
    except matcher.MatchException as exc:
        # This means there was an issue with the Civis API. Likely means no
        # match, but it's hard to say in the current state of their API.
        logger.info('Exception: %s' % exc.message)
        return None

    scores = getattr(result, 'scores', None)
    if scores and scores[feature]['min'] >= value:
        matches.append(user)
    logger.debug(
        'Thread %s ended: %s' % (
            threading.current_thread().name, time.time() - start_time
        )
    )
    return


class Filter(object):
    def __init__(self, filterId, features):
        """A class to hold filters and associated functionality

        filterId should be the ID from our database
        features should be a list of tupes: [(feature, operator, value)]
        """
        self.filterId = int(filterId)
        self.features = features

    def _standard_filter(self, user, feature, operator, value):
        if not hasattr(user, feature):
            return False

        user_val = getattr(user, feature)

        if operator == 'min':
            return user_val >= value

        elif operator == 'max':
            return user_val <= value

        elif operator == 'eq':
            return user_val == value

        elif operator == 'in':
            return user_val in value

    def filterEdgesBySec(self, edges):
        """Given a list of edge objects, return those objects for which
        the secondary passes the current filter."""
        if not self.features:
            return edges
        for feature, operator, value in self.features:
            # FIXME: The following tuple may not encompass all possibilities.
            if feature in config.filtering.civis_filters:
                start_time = time.time()
                threads = []
                loopTimeout = 10
                loopSleep = 0.1
                matches = []
                for count, edge in enumerate(edges):
                    t = threading.Thread(
                        target=civisFilter,
                        args=(edge.secondary, feature, value, matches)
                    )
                    t.setDaemon(True)
                    t.name = 'civis-%d' % count
                    threads.append(t)
                    t.start()

                timeStop = time.time() + loopTimeout
                while (time.time() < timeStop):
                    threadsAlive = []
                    for t in threads:
                        if t.isAlive():
                            threadsAlive.append(t)

                    threads = threadsAlive
                    if (threadsAlive):
                        time.sleep(loopSleep)
                    else:
                        break
                logger.debug(
                    "Civis matching complete in %s" % (time.time() - start_time)
                )
                edges = [
                    x for x in matches if isinstance(x, datastructs.UserInfo)
                ]

            # Standard min/max/eq/in filters below
            else:
                edges = [x for x in edges if self._standard_filter(
                    x.secondary, feature, operator, value)]
        return edges


class ChoiceSetFilter(Filter):
    def __init__(self, choiceSetFilterId, filterId, urlSlug, modelType=None, features=None, filterObj=None):
        """A class to hold filters associated with a choice set
        (in particular, this means holding onto a choice_set_filter_id,
        a url slug, and a propensity model type).

        May be initialized with either an existing Filter object or
        a list of feature tuples of form [(feature, operator, value)]"""

        if (features is not None and filterObj is not None):
            raise ValueError("Only specify one of features or filterObj")
        elif (features is not None):
            super(ChoiceSetFilter, self).__init__(filterId, features)
        elif (filterObj is not None):
            super(ChoiceSetFilter, self).__init__(filterId, filterObj.features)
        else:
            raise ValueError("Must specify either features or filterObj")

        self.choiceSetFilterId = int(choiceSetFilterId)
        self.urlSlug = urlSlug
        self.modelType = modelType


class ChoiceSet(object):
    def __init__(self, choiceSetId, choiceSetFilters):
        """A class to represent choice sets and associated choice logic.

        choiceSetId refers to the id for this choice set in our DB.
        choiceSetFilters should be a list of ChoiceSetFilter objects
        """
        self.choiceSetId = int(choiceSetId)
        self.choiceSetFilters = choiceSetFilters
        self.sortFunc = lambda el: (len(el), sum([e.score for e in el]) / len(el) if el else 0)

    def chooseBestFilter(self, edges, useGeneric=False, minFriends=2, eligibleProportion=0.5):
        """Determine the best choice set filter from a list of edges based on
        the filter that passes the largest number of secondaries (average score
        is used for tie breaking)

        useGeneric specifies whether the choice set should fall back to friends
          who fall in ANY bin if there not enough friends in a single bin.
        minFriends is the minimum number of friends that must be returned,
          otherwise, we'll raise a TooFewFriendsError.
        eligibleProportion specifies the top fraction (based on score) of friends
          that should even be considered here (if we want to restrict only to
          those friends with a reasonable proximity to the primary).
        """
        edgesSort = sorted(edges, key=lambda x: x.score, reverse=True)
        elgCount = int(len(edges) * eligibleProportion)
        edgesElg = edgesSort[:elgCount]  # only grab the top x% of the pool

        filteredEdges = [(f, f.filterEdgesBySec(edgesElg)) for f in self.choiceSetFilters]
        sortedFilters = sorted(filteredEdges, key=lambda t: self.sortFunc(t[1]), reverse=True)

        if (len(sortedFilters[0][1]) < minFriends):

            if (not useGeneric):
                raise TooFewFriendsError("Too few friends were available after filtering")

            genericFriends = set(e.secondary.id for t in sortedFilters for e in t[1])
            if (len(genericFriends) < minFriends):
                raise TooFewFriendsError("Too few friends were available after filtering")
            else:
                return (None, [e for e in edgesElg if e.secondary.id in genericFriends])

        return sortedFilters[0]


class TooFewFriendsError(Exception):
    """Too few friends found in picking best choice set filter"""
    pass


class CDFProbsError(Exception):
    """CDF defined by provided experimental probabilities is not well-defined"""
    pass<|MERGE_RESOLUTION|>--- conflicted
+++ resolved
@@ -14,7 +14,6 @@
 from unidecode import unidecode
 from MySQLdb import IntegrityError
 
-<<<<<<< HEAD
 from civis_matcher import matcher
 
 from edgeflip import (
@@ -22,12 +21,7 @@
     datastructs,
 )
 from edgeflip.settings import config
-=======
-from . import database as db
-from . import datastructs
-from .settings import config
 from .web import utils
->>>>>>> 5d6d7f87
 
 logger = logging.getLogger(__name__)
 
@@ -132,17 +126,10 @@
     """Update the files associated with a button style"""
 
     row = {
-<<<<<<< HEAD
         'button_style_id': styleId,
         'html_template': htmlFile,
         'css_file': cssFile
     }
-=======
-            'button_style_id' : styleId,
-            'html_template' : htmlFile,
-            'css_file' : cssFile
-          }
->>>>>>> 5d6d7f87
 
     dbInsert('button_style_files', 'button_style_file_id', row.keys(), [row], 'button_style_id', styleId, replaceAll=True)
 
