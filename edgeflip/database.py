#!/usr/bin/python
"""
.. envvar:: database.use_threads

    should work be done in background threads. Respected by some parts of the code, other modules, etc. and some not?
"""

import sys
import time
import logging
import datetime
import threading
import MySQLdb as mysql
import flask

from . import datastructs
from .settings import config

logger = logging.getLogger(__name__)

# `threading.local` for db connections created outside of flask. gross.
_non_flask_threadlocal = threading.local()

def _make_connection():
    """makes a connection to mysql, based on configuration. For internal use.

    :rtype: mysql connection object

    """

    return mysql.connect(config['dbhost'], config['dbuser'], config['dbpass'], config['dbname'], charset="utf8", use_unicode=True)

def getConn():
    """return a connection for this thread.

    All calls from the same thread return the same connection object. Do not save these or pass them around (esp. b/w threads!).

    You are responsible for managing the state of your connection; it may be cleaned up (rollback()'d , etc.) on thread destruction, but you shouldn't rely on such things.
    """
    try:
        conn = flask.g.conn
    except RuntimeError as err:
        # xxx gross, le sigh
        if err.message != "working outside of request context":
            raise
        else:
            # we are in a random thread the code spawned off from
            # $DIETY knows where. Here, have a connection:
            logger.debug("You made a database connection from random thread %d, and should feel bad about it.", threading.current_thread().ident)
            try:
                conn = _non_flask_threadlocal.conn
                if not conn.open:
                    conn = _non_flask_threadlocal.conn = _make_connection()
            except AttributeError:
                conn = _non_flask_threadlocal.conn = _make_connection()
    except AttributeError:
        # we are in flask-managed thread, which is nice.
        # create a new connection & save it for reuse
        conn = flask.g.conn = _make_connection()

    return conn

class Table(object):
    """represents a Table

    """
    def __init__(self, name, cols=None, indices=None, key=None, otherStmts=None):
        cols = cols if cols is not None else []
        indices = indices if indices is not None else []
        key = key if key is not None else []
        otherStmts = otherStmts if otherStmts is not None else []

        self.name = name
        self.colTups = []
        self.addCols(cols)
        self.indices = []
        for col in indices:
            self.addIndex(col)
        self.keyCols = key
        self.otherStmts = otherStmts
    def addCols(self, cTups):  # colTups are (colName, colType) or (colName, colType, colDefault)
        for cTup in cTups:
            if (len(cTup) == 2):
                cTup = (cTup[0], cTup[1], None)
            self.colTups.append(cTup)
    def addCol(self, colName, colType, colDefault=None):
        self.addCols([(colName, colType, colDefault)])
    def addIndex(self, colName):
        self.indices.append(colName)
    def setKey(self, cols):
        self.keyCols = cols
    def getKey(self):
        return self.keyCols
    def sqlCreate(self):
        sys.stderr.write("colTups: " + str(self.colTups) + "\n")
        sql = "CREATE TABLE " + self.name
        sql += " ("
        colSqls = []
        for colName, colType, colDefault in self.colTups:
            colSql = colName + " " + colType
            if (colDefault is not None):
                colSql += " DEFAULT " + colDefault
            colSqls.append(colSql)
        sql += ", ".join(colSqls)
        if (self.indices):  # , INDEX(colA), INDEX(colB)
            sql += ", " + ", ".join([ "INDEX(" + c + ")" for c in self.indices ])
        if (self.keyCols):  # PRIMARY KEY (colA, colB)
            sql += ", PRIMARY KEY (" + ", ".join(self.keyCols) + ")"
        sql += ") "
        return sql
    def sqlDrop(self):
        return "DROP TABLE IF EXISTS " + self.name

TABLES = dict()

# datastructs.UserInfo
TABLES['users'] =     Table(name='users',
                            cols=[
                                ('fbid', 'BIGINT'),
                                ('fname', 'VARCHAR(128)'),
                                ('lname', 'VARCHAR(128)'),
                                ('email', 'VARCHAR(256)'),
                                ('gender', 'VARCHAR(8)'),
                                ('birthday', 'DATE'),
                                ('city', 'VARCHAR(32)'),
                                ('state', 'VARCHAR(32)'),
                                ('updated', 'TIMESTAMP', 'CURRENT_TIMESTAMP ON UPDATE CURRENT_TIMESTAMP')
                            ],
                            key=['fbid'])

# datastructs.Tokens
TABLES['tokens'] =    Table(name='tokens',
                            cols=[
                                ('fbid', 'BIGINT'),
                                ('appid', 'BIGINT'),
                                ('ownerid', 'BIGINT'),
                                ('token', 'VARCHAR(512)'),
                                ('expires', 'DATETIME'),
                                ('updated', 'TIMESTAMP', 'CURRENT_TIMESTAMP ON UPDATE CURRENT_TIMESTAMP')
                            ],
                            key=['fbid', 'appid', 'ownerid'])

# raw data behind datastructs.Edge*
# Given how we pull data from this table, it's really very helpful to have unique keys with both column orders
# (ideally, (fbid_target, fbid_source) would be the primary given that we'll more often specify fbid_target in
# a where clause in real time (eg if only grabbing px3 or 4), but probably not a huge deal)
TABLES['edges'] =     Table(name='edges',
                            cols=[
                                ('fbid_source', 'BIGINT'),
                                ('fbid_target', 'BIGINT'),
                                ('post_likes', 'INTEGER'),
                                ('post_comms', 'INTEGER'),
                                ('stat_likes', 'INTEGER'),
                                ('stat_comms', 'INTEGER'),
                                ('wall_posts', 'INTEGER'),
                                ('wall_comms', 'INTEGER'),
                                ('tags', 'INTEGER'),
                                ('photos_target', 'INTEGER'),
                                ('photos_other', 'INTEGER'),
                                ('mut_friends', 'INTEGER'),
                                ('updated', 'TIMESTAMP', 'CURRENT_TIMESTAMP ON UPDATE CURRENT_TIMESTAMP')
                            ],
                            key=['fbid_source', 'fbid_target'],
                            otherStmts=["CREATE UNIQUE INDEX targ_source ON edges (fbid_target, fbid_source)"])

# user activity tracking
TABLES['events'] =    Table(name='events',
                            cols=[
                                ('session_id', 'VARCHAR(128)'),
                                ('campaign_id', 'INT'),
                                ('content_id', 'INT'),
                                ('ip', 'VARCHAR(32)'),
                                ('fbid', 'BIGINT'),
                                ('friend_fbid', 'BIGINT'),
                                ('type', 'VARCHAR(64)'),
                                ('appid', 'BIGINT'),
                                ('content', 'VARCHAR(128)'),
                                ('activity_id', 'BIGINT'),
                                ('updated', 'TIMESTAMP', 'CURRENT_TIMESTAMP ON UPDATE CURRENT_TIMESTAMP')
                            ],
                            indices=['session_id', 'campaign_id', 'content_id', 'fbid', 'friend_fbid', 'activity_id'])

# The actual messages shared on facebook
TABLES['share_messages'] =  Table(name='share_messages',
                                  cols = [
                                        ('activity_id', 'BIGINT'),
                                        ('fbid', 'BIGINT'),
                                        ('campaign_id', 'INT'),
                                        ('content_id', 'INT'),
                                        ('message', 'VARCHAR(4096)'),
                                        ('updated', 'TIMESTAMP', 'CURRENT_TIMESTAMP')
                                  ],
                                  indices=['fbid', 'campaign_id', 'content_id'],
                                  key=['activity_id'])

# Secondaries who should be excluded from future share suggestions
TABLES['face_exclusions'] =     Table(name='face_exclusions',
                                      cols=[
                                            ('fbid', 'BIGINT'),
                                            ('campaign_id', 'INT'),
                                            ('content_id', 'INT'),
                                            ('friend_fbid', 'BIGINT'),
                                            ('reason', 'VARCHAR(512)'),
                                            ('updated', 'TIMESTAMP', 'CURRENT_TIMESTAMP')
                                      ],
                                      key=['fbid', 'campaign_id', 'content_id', 'friend_fbid'])


# Reset the DB by dropping and recreating tables
def dbSetup(tableKeys=None):
    """creates tables"""

    conn = getConn()
    curs = conn.cursor()
    if (tableKeys is None):
        tableKeys = TABLES.keys()
    for tabName in tableKeys:
        tab = TABLES[tabName]
        sql = tab.sqlDrop()
        sys.stderr.write(sql + "\n")
        curs.execute(sql)
        sql = tab.sqlCreate()
        sys.stderr.write(sql + "\n")
        curs.execute(sql)
        for stmt in tab.otherStmts:
            curs.execute(stmt)
    conn.commit()

<<<<<<< HEAD
=======
def dbMigrate():
    """migrate from old (pre token_table) schema


    XXX I can probably die!
    """
    conn = getConn()
    curs = conn.cursor()

    # Terrible to hard-code this in here, but this method is only refering to
    # records that would have been generated in the past with this app id anyway
    # and I'm trying to move to supporting different app id's in the database.
    # At some point, it should probably be moved to a separate migration script
    # and archived...
    fbAppId = 471727162864364

    # create the new token table
    dbSetup(tableKeys=["tokens"])

    # rename users table, create new
    curs.execute("RENAME TABLE users TO users_OLD")
    dbSetup(tableKeys=["users"])

    #copy existing tokens from the old users table to the new tokens table
    curs.execute("SELECT fbid, token FROM users_OLD WHERE (token IS NOT NULL)")
    tok_fbid = {}
    for fbid, tok in curs.fetchall():
        token = datastructs.TokenInfo(tok, fbid, fbAppId, datetime.datetime(2013, 6, 1))
        user = datastructs.UserInfo(fbid, None, None, None, None, None, None, None)
        updateTokensDb(curs, [user], token)
        tok_fbid[tok] = fbid
    curs.execute("SELECT fbid, friend_token FROM users_OLD WHERE (friend_token IS NOT NULL)")
    for fbid, tokFriend in curs.fetchall():
        if (tokFriend in tok_fbid):
            owner = tok_fbid[tokFriend] # I think this is meant to be tok_fbid[tokFriend] not tok_fbid[token]...
            token = datastructs.TokenInfo(tokFriend, owner, fbAppId, datetime.datetime(2013, 6, 1))
            user = datastructs.UserInfo(fbid, None, None, None, None, None, None, None)
            updateTokensDb(curs, [user], token)

    # insert old user rows into new table
    sql = """
        INSERT INTO users (fbid, fname, lname, gender, birthday, city, state)
            SELECT fbid, fname, lname, gender, CASE WHEN birthday='None' THEN NULL ELSE birthday END, city, state
            FROM users_OLD
    """
    curs.execute(sql)

    """Not migrating the actual edge and event records?"""

    # rename edges table, create new
    curs.execute("RENAME TABLE edges TO edges_OLD")
    dbSetup(tableKeys=["edges"])

    # rename events table, create new
    curs.execute("RENAME TABLE events TO events_OLD")
    dbSetup(tableKeys=["events"])

    return




>>>>>>> 8ec722b7
def getUserTokenDb(userId, appId):
    """grab the "best" token from the tokens table

    For now, it simply grabs all non-expired tokens and orders them by
    primary status (whether owner matches user), followed by updated date.

    :rtype: datastructs.TokenInfo
    """
    conn = getConn()
    curs = conn.cursor()
    ts = time.time()
    sql = "SELECT token, ownerid, unix_timestamp(expires) FROM tokens WHERE fbid=%s AND unix_timestamp(expires)>%s AND appid=%s "
    params = (userId, ts, appId)
    sql += "ORDER BY (CASE WHEN fbid=ownerid THEN 0 ELSE 1 END), updated DESC"
    curs.execute(sql, params)
    rec = curs.fetchone()
    if (rec is None):
        ret = None
    else:
        expDate = datetime.datetime.utcfromtimestamp(rec[2])
        ret = datastructs.TokenInfo(rec[0], rec[1], appId, expDate)
    return ret


def getUserDb(userId, freshnessDays=36525, freshnessIncludeEdge=False): # 100 years!
    """
    :rtype: datastructs.UserInfo

    freshness - how recent does data need to be? returns None if not fresh enough
    """

    conn = getConn()

    freshnessDate = datetime.datetime.utcnow() - datetime.timedelta(days=freshnessDays)
    logger.debug("getting user %s, freshness date is %s (GMT)" % (userId, freshnessDate.strftime("%Y-%m-%d %H:%M:%S")))
    sql = """SELECT fbid, fname, lname, email, gender, birthday, city, state, unix_timestamp(updated) FROM users WHERE fbid=%s"""

    curs = conn.cursor()
    curs.execute(sql, (userId,))
    rec = curs.fetchone()
    if (rec is None):
        return None
    else:
        fbid, fname, lname, email, gender, birthday, city, state, updated = rec
        updated = datetime.datetime.utcfromtimestamp(updated)
        logger.debug("getting user %s, update date is %s (GMT)" % (userId, updated.strftime("%Y-%m-%d %H:%M:%S")))

        if (updated <= freshnessDate):
            return None
        else:
            """We want freshnessIncludeEdge to go away! (should just get the edges & check them separately)"""
            if (freshnessIncludeEdge):
                curs.execute("SELECT min(unix_timestamp(updated)) as freshnessEdge FROM edges WHERE fbid_source=%s OR fbid_target=%s", (userId, userId))
                rec = curs.fetchone()

                updatedEdge = datetime.datetime.utcfromtimestamp(rec[0])
                if (updatedEdge is None) or (updatedEdge < freshnessDate):
                    return None

        # if we made it here, we're fresh
        return datastructs.UserInfo(fbid, fname, lname, email, gender, birthday, city, state)


<<<<<<< HEAD
def getFriendEdgesDb(primId, requireOutgoing=False, maxAge=None):
=======
def getFriendEdgesDb(primId, requireIncoming=False,
        requireOutgoing=False, newerThan=0):
>>>>>>> 8ec722b7
    """return list of datastructs.Edge objects for primaryId user

    """
    assert isinstance(maxAge, (datetime.timedelta, types.NoneType))
    dt = datetime.datetime.now() - maxAge if maxAge is not None else datetime.datetime.now()
    minEpoch = time.mktime(dt.utctimetuple())

    conn = getConn()

    edges = []  # list of edges to be returned
    primary = getUserDb(primId)

    curs = conn.cursor()
    sqlSelect = """
            SELECT e.fbid_source, e.fbid_target,
                    e.post_likes, e.post_comms, e.stat_likes, e.stat_comms,
                    e.wall_posts, e.wall_comms, e.tags,
                    e.photos_target, e.photos_other, e.mut_friends,
                    unix_timestamp(e.updated),
                    u.fname, u.lname, u.email, u.gender, u.birthday, u.city, u.state
            FROM edges e
            JOIN users u
    """

    sql = sqlSelect + \
        " ON e.fbid_source = u.fbid" + \
        " WHERE unix_timestamp(e.updated)>%s AND e.fbid_target=%s"
<<<<<<< HEAD
    params = (minEpoch, primId)
=======
    if requireIncoming:
        sql = sql + " AND e.post_likes IS NOT NULL"
    params = (newerThan, primId)
>>>>>>> 8ec722b7
    secId_edgeCountsIn = {}
    secId_userInfo = {}
    curs.execute(sql, params)
    for rec in curs: # here, the secondary is the source, primary is the target
        secId, primId, iPstLk, iPstCm, iStLk, iStCm, \
            iWaPst, iWaCm, iTags, iPhOwn, iPhOth, iMuts, iUpdated, \
            fname, lname, email, gender, birthday, city, state = rec
        edgeCountsIn = datastructs.EdgeCounts(secId, primId,
                                              iPstLk, iPstCm, iStLk, iStCm, iWaPst, iWaCm,
                                              iTags, iPhOwn, iPhOth, iMuts)
        secInfo = datastructs.UserInfo(secId, fname, lname, email, gender, birthday, city, state)

        secId_edgeCountsIn[secId] = edgeCountsIn
        secId_userInfo[secId] = secInfo

    if (not requireOutgoing):
        for secId, edgeCountsIn in secId_edgeCountsIn.items():
            logger.debug("Got secondary info & incoming edge for %s----%s from the database.", primary.id, secId)
            edges.append(datastructs.Edge(primary, secId_userInfo[secId], edgeCountsIn, None))

    else:
        sql = sqlSelect + \
            " ON e.fbid_target = u.fbid" + \
            " WHERE unix_timestamp(e.updated)>%s AND e.fbid_source=%s"
<<<<<<< HEAD
        params = (minEpoch, primId)
=======
        if requireIncoming:
            sql = sql + " AND e.post_likes IS NOT NULL"
        params = (newerThan, primId)
>>>>>>> 8ec722b7
        curs.execute(sql, params)
        for rec in curs: # here, primary is the source, secondary is target
            primId, secId, oPstLk, oPstCm, oStLk, oStCm, \
                oWaPst, oWaCm, oTags, oPhOwn, oPhOth, oMuts, oUpdated, \
                fname, lname, email, gender, birthday, city, state = rec
            edgeCountsOut = datastructs.EdgeCounts(primId, secId,
                                                   oPstLk, oPstCm, oStLk, oStCm, oWaPst, oWaCm,
                                                   oTags, oPhOwn, oPhOth, oMuts)
            secondary = datastructs.UserInfo(secId, fname, lname, email, gender, birthday, city, state)

            # zzz This will simply ignore edges where we've crawled the outgoing edge but not
            #     the incoming one (eg, with the current primary as someone else's secondary)
            #     That could happen either if this primary is totally new OR if it's a new
            #     friend who came in as a primary after friending the current primary.
            edgeCountsIn = secId_edgeCountsIn.get(secId)
            if edgeCountsIn is not None:
                logger.debug("Got secondary info & bidirectional edge for %s----%s from the database.", primary.id, secId)
                edges.append(datastructs.Edge(primary, secondary, edgeCountsIn, edgeCountsOut))
            else:
                logger.warning("Edge skipped: no incoming data found for %s----%s.", primary.id, secId)
    return edges

# helper function that may get run in a background thread
def _updateDb(user, token, edges):
    """takes datastructs.* and writes to database
    """
    tim = datastructs.Timer()
    conn = getConn()
    curs = conn.cursor()

    try:
        updateTokensDb(curs, [user], token)
        updateUsersDb(curs, [user])
        tCount = updateTokensDb(curs, [e.secondary for e in edges], token)
        fCount = updateUsersDb(curs, [e.secondary for e in edges])
        eCount = updateFriendEdgesDb(curs, edges)
        conn.commit()
    except:
        conn.rollback()
        raise

    logger.debug("_updateDB() thread %d updated %d friends, %d tokens, %d edges for user %d (took %s)" %
                    (threading.current_thread().ident, fCount, tCount, eCount, user.id, tim.elapsedPr()))
    return eCount


def updateDb(user, token, edges, background=False):
    """calls _updateDb maybe in thread

    """

    if (background):
        t = threading.Thread(target=_updateDb, args=(user, token, edges))
        t.daemon = False
        t.start()
        logger.debug("updateDb() spawning background thread %d for user %d", t.ident, user.id)
        return 0
    else:
        logger.debug("updateDb() foreground thread %d for user %d", threading.current_thread().ident, user.id)
        return _updateDb(user, token, edges)

def updateFriendEdgesDb(curs, edges):
    """update edges table

    """

    writeCount = 0
    for e in edges:
        for counts in [e.countsIn, e.countsOut]:
            if (counts is not None):
                col_val = {
                    'fbid_source': counts.sourceId,
                    'fbid_target': counts.targetId,
                    'post_likes': counts.postLikes,
                    'post_comms': counts.postComms,
                    'stat_likes': counts.statLikes,
                    'stat_comms': counts.statComms,
                    'wall_posts': counts.wallPosts,
                    'wall_comms': counts.wallComms,
                    'tags': counts.tags,
                    'photos_target': counts.photoTarget,
                    'photos_other': counts.photoOther,
                    'mut_friends': counts.mutuals,
                    'updated': None     # Force DB to change updated to current_timestamp
                                        # even if rest of record is identical. Depends on
                                        # MySQL handling of NULLs in timestamps and feels
                                        # a bit ugly...
                }
                writeCount += upsert(curs, "edges", col_val)
    return writeCount


def updateUsersDb(curs, users):
    """update users table

    """

    updateCount = 0
    for u in users:
        col_val = {
            'fname': u.fname,
            'lname': u.lname,
            'email': u.email,
            'gender': u.gender,
            'birthday': u.birthday,
            'city': u.city,
            'state': u.state
        }
        # Only include columns with non-null (or empty/zero) values
        # to ensure a NULL can never overwrite a non-null
        col_val = { k : v for k,v in col_val.items() if v }
        col_val['fbid'] = u.id
        col_val['updated'] = None   # Force DB to change updated to current_timestamp
                                    # even if rest of record is identical. Depends on
                                    # MySQL handling of NULLs in timestamps and feels
                                    # a bit ugly...
        updateCount += upsert(curs, 'users', col_val)
    return updateCount

def updateTokensDb(curs, users, token):
    """update tokens table"""

    insertedTokens = 0
    for user in users:
        col_val = {
            'fbid': user.id,
            'appid': token.appId,
            'ownerid': token.ownerId,
            'token':token.tok,
            'expires': token.expires,
            'updated' : None    # Force DB to change updated to current_timestamp
                                # even if rest of record is identical. Depends on
                                # MySQL handling of NULLs in timestamps and feels
                                # a bit ugly...
        }
        insertedTokens += upsert(curs, "tokens", col_val)
    return insertedTokens

#todo: implement colsCoalesce
def upsert(curs, table, col_val, coalesceCols=None):
    """perform an insert or update in one statement to avoid race condtions and allow for queued sql writes

    generates sql like:
        INSERT INTO tableguy (keycol, valcol1, valcol2) VALUES (%s, %s, %s)
        ON DUPLICATE KEY UPDATE valcol1=%s, valcol2=%s
    which must be given params:
        (keyval, val1, val2, val1, val2)

    keyCols specifies key columns
    coalesceCols specifies columns that should be coalesced instead of overwritten (TODO)
    """
    keyColNames = TABLES[table].getKey()
    valColNames = [ c for c in col_val.keys() if c not in set(keyColNames) ]
    keyColVals = [ col_val[c] for c in keyColNames ]
    valColVals = [ col_val[c] for c in valColNames ]
    keyColWilds = [ '%s' for c in keyColNames ]
    valColWilds = [ '%s' for c in valColNames ]

    # SQLi
    sql = "INSERT INTO " + table + " (" + ", ".join(keyColNames + valColNames) + ") "
    sql += "VALUES (" + ", ".join(keyColWilds + valColWilds) + ") "
    sql += "ON DUPLICATE KEY UPDATE " + ", ".join([ c + "=%s" for c in valColNames])
    params = keyColVals + valColVals + valColVals
    logger.debug("upsert sql: " + sql + " " + str(params))

    try:
        curs.execute(sql, params)
        curs.connection.commit() #zzz if we're going to commit, we should prob be passing the connection around
    except mysql.Error as e:
        logger.error("error upserting: " + str(e))
        return 0

    # zzz curs.rowcount returns 2 for a single "upsert" if it updates, 1 if it inserts
    #     but we only want to count either case as a single affected row...
    #     (see: http://dev.mysql.com/doc/refman/5.5/en/insert-on-duplicate.html)
    return 1 if curs.rowcount else 0



# helper function that may get run in a background thread
def _writeEventsDb(sessionId, campaignId, contentId, ip, userId, friendIds, eventType, appId, content, activityId):
    """update events table

    """

    tim = datastructs.Timer()
    conn = getConn()
    curs = conn.cursor()

    rows = [{'sessionId': sessionId, 'campaignId' : campaignId, 'contentId' : contentId,
             'ip': ip, 'userId': userId, 'friendId': friendId,
             'eventType': eventType, 'appId': appId, 'content': content, 'activityId': activityId
            } for friendId in friendIds]
    sql = """INSERT INTO events (session_id, campaign_id, content_id, ip, fbid, friend_fbid, type, appid, content, activity_id)
                VALUES (%(sessionId)s, %(campaignId)s, %(contentId)s, %(ip)s, %(userId)s, %(friendId)s, %(eventType)s, %(appId)s, %(content)s, %(activityId)s) """

    insertCount = 0
    for row in rows:
        curs.execute(sql, row)
        conn.commit()
        insertCount += 1

    logger.debug("_writeEventsDb() thread %d updated %d %s event(s) from session %s", threading.current_thread().ident, insertCount, eventType, sessionId)

    return insertCount

def writeEventsDb(sessionId, campaignId, contentId, ip, userId, friendIds, eventType, appId, content, activityId, background=False):
    """calls _writeEventsDb maybe in a thread

    """
    # friendIds should be a list (as we may want to write multiple shares or suppressions at the same time)
    if (background):
        t = threading.Thread(target=_writeEventsDb,
                             args=(sessionId, campaignId, contentId, ip, userId, friendIds, eventType, appId, content, activityId))
        t.daemon = False
        t.start()
        logger.debug("writeEventsDb() spawning background thread %d for %s event from session %s", t.ident, eventType, sessionId)
        return 0
    else:
        logger.debug("writeEventsDb() foreground thread %d for %s event from session %s", threading.current_thread().ident, eventType, sessionId)
        return _writeEventsDb(sessionId, campaignId, contentId, ip, userId, friendIds, eventType, appId, content, activityId)


# helper function that may get run in a background thread
def _writeShareMsgDb(activityId, userId, campaignId, contentId, shareMsg):
    """update share_messages table

    """

    conn = getConn()
    curs = conn.cursor()

    row = {
            'activityId': activityId, 'userId': userId,
            'campaignId': campaignId, 'contentId': contentId,
            'shareMsg': shareMsg
          }
    sql = """INSERT IGNORE INTO share_messages (activity_id, fbid, campaign_id, content_id, message)
                VALUES (%(activityId)s, %(userId)s, %(campaignId)s, %(contentId)s, %(shareMsg)s) """

    curs.execute(sql, row)
    conn.commit()
    insertCount = 1

    logger.debug("_writeShareMsgDb() thread %d wrote share message for FB action %s", threading.current_thread().ident, activityId)

    return insertCount

def writeShareMsgDb(activityId, userId, campaignId, contentId, shareMsg, background=False):
    """calls _writeShareMsgDb maybe in a thread

    """

    if (background):
        t = threading.Thread(target=_writeShareMsgDb,
                             args=(activityId, userId, campaignId, contentId, shareMsg))
        t.daemon = False
        t.start()
        logger.debug("writeShareMsgDb() spawning background thread %d for FB action %s", t.ident, activityId)
        return 0
    else:
        logger.debug("writeShareMsgDb() foreground thread %d for FB action %s", threading.current_thread().ident, activityId)
        return _writeShareMsgDb(activityId, userId, campaignId, contentId, shareMsg)


def getFaceExclusionsDb(userId, campaignId, contentId):
    """returns the set of friends to not show as faces for a given primary user
        sharing a certain piece of content under a certain campaign"""

    conn = getConn()
    curs = conn.cursor()

    sql = "SELECT friend_fbid FROM face_exclusions WHERE fbid=%s AND campaign_id=%s AND content_id=%s"
    vals = [userId, campaignId, contentId]

    curs.execute(sql, vals)
    res = curs.fetchall()
    conn.commit()

    excludeFriends = set([rec[0] for rec in res])
    return excludeFriends

# helper function that may get run in a background thread
def _writeFaceExclusionsDb(userId, campaignId, contentId, friendIds, reason):
    """update events table

    """

    # zzz Could run into trouble here with the insert-ignores in the case where
    #     someone suppressed a friend, but then later added them manually. The
    #     front-end behavior will still be correct, but we'll only show the initial
    #     reason why they should be excluded in this table. Probably not a big deal,
    #     but worth keeping in mind that this table is NOT a complete record of all
    #     the shares and suppressions -- that lives in the events table.

    conn = getConn()
    curs = conn.cursor()

    rows = [{
             'userId': userId, 'campaignId' : campaignId, 'contentId' : contentId,
             'friendId': friendId, 'reason': reason
            } for friendId in friendIds]
    sql = """INSERT IGNORE INTO face_exclusions (fbid, campaign_id, content_id, friend_fbid, reason)
                VALUES (%(userId)s, %(campaignId)s, %(contentId)s, %(friendId)s, %(reason)s) """

    insertCount = 0
    for row in rows:
        curs.execute(sql, row)
        conn.commit()
        insertCount += 1

    logger.debug("_writeFaceExclusionsDb() thread %d updated %d %s exclusions from user %s", threading.current_thread().ident, insertCount, reason, userId)

    return insertCount

def writeFaceExclusionsDb(userId, campaignId, contentId, friendIds, reason, background=False):
    """calls _writeFaceExclusionsDb maybe in a thread

    """
    # friendIds should be a list (as we may want to write multiple shares or suppressions at the same time)
    # reason should be 'shared' or 'suppressed'. In principle, could be something like 'shown X times but never shared'
    #       (though this would take a lot more juggling with who is being shown in the current session!)
    if (background):
        t = threading.Thread(target=_writeFaceExclusionsDb,
                             args=(userId, campaignId, contentId, friendIds, reason))
        t.daemon = False
        t.start()
        logger.debug("writeFaceExclusionsDb() spawning background thread %d for %s exclusions from user %s", t.ident, reason, userId)
        return 0
    else:
        logger.debug("writeFaceExclusionsDb() foreground thread %d for %s exclusions from user %s", threading.current_thread().ident, reason, userId)
        return _writeFaceExclusionsDb(userId, campaignId, contentId, friendIds, reason)
<|MERGE_RESOLUTION|>--- conflicted
+++ resolved
@@ -6,6 +6,7 @@
 """
 
 import sys
+import types
 import time
 import logging
 import datetime
@@ -226,71 +227,6 @@
             curs.execute(stmt)
     conn.commit()
 
-<<<<<<< HEAD
-=======
-def dbMigrate():
-    """migrate from old (pre token_table) schema
-
-
-    XXX I can probably die!
-    """
-    conn = getConn()
-    curs = conn.cursor()
-
-    # Terrible to hard-code this in here, but this method is only refering to
-    # records that would have been generated in the past with this app id anyway
-    # and I'm trying to move to supporting different app id's in the database.
-    # At some point, it should probably be moved to a separate migration script
-    # and archived...
-    fbAppId = 471727162864364
-
-    # create the new token table
-    dbSetup(tableKeys=["tokens"])
-
-    # rename users table, create new
-    curs.execute("RENAME TABLE users TO users_OLD")
-    dbSetup(tableKeys=["users"])
-
-    #copy existing tokens from the old users table to the new tokens table
-    curs.execute("SELECT fbid, token FROM users_OLD WHERE (token IS NOT NULL)")
-    tok_fbid = {}
-    for fbid, tok in curs.fetchall():
-        token = datastructs.TokenInfo(tok, fbid, fbAppId, datetime.datetime(2013, 6, 1))
-        user = datastructs.UserInfo(fbid, None, None, None, None, None, None, None)
-        updateTokensDb(curs, [user], token)
-        tok_fbid[tok] = fbid
-    curs.execute("SELECT fbid, friend_token FROM users_OLD WHERE (friend_token IS NOT NULL)")
-    for fbid, tokFriend in curs.fetchall():
-        if (tokFriend in tok_fbid):
-            owner = tok_fbid[tokFriend] # I think this is meant to be tok_fbid[tokFriend] not tok_fbid[token]...
-            token = datastructs.TokenInfo(tokFriend, owner, fbAppId, datetime.datetime(2013, 6, 1))
-            user = datastructs.UserInfo(fbid, None, None, None, None, None, None, None)
-            updateTokensDb(curs, [user], token)
-
-    # insert old user rows into new table
-    sql = """
-        INSERT INTO users (fbid, fname, lname, gender, birthday, city, state)
-            SELECT fbid, fname, lname, gender, CASE WHEN birthday='None' THEN NULL ELSE birthday END, city, state
-            FROM users_OLD
-    """
-    curs.execute(sql)
-
-    """Not migrating the actual edge and event records?"""
-
-    # rename edges table, create new
-    curs.execute("RENAME TABLE edges TO edges_OLD")
-    dbSetup(tableKeys=["edges"])
-
-    # rename events table, create new
-    curs.execute("RENAME TABLE events TO events_OLD")
-    dbSetup(tableKeys=["events"])
-
-    return
-
-
-
-
->>>>>>> 8ec722b7
 def getUserTokenDb(userId, appId):
     """grab the "best" token from the tokens table
 
@@ -354,12 +290,8 @@
         return datastructs.UserInfo(fbid, fname, lname, email, gender, birthday, city, state)
 
 
-<<<<<<< HEAD
-def getFriendEdgesDb(primId, requireOutgoing=False, maxAge=None):
-=======
 def getFriendEdgesDb(primId, requireIncoming=False,
-        requireOutgoing=False, newerThan=0):
->>>>>>> 8ec722b7
+        requireOutgoing=False, maxAge=None):
     """return list of datastructs.Edge objects for primaryId user
 
     """
@@ -387,13 +319,12 @@
     sql = sqlSelect + \
         " ON e.fbid_source = u.fbid" + \
         " WHERE unix_timestamp(e.updated)>%s AND e.fbid_target=%s"
-<<<<<<< HEAD
-    params = (minEpoch, primId)
-=======
+
     if requireIncoming:
         sql = sql + " AND e.post_likes IS NOT NULL"
-    params = (newerThan, primId)
->>>>>>> 8ec722b7
+
+    params = (minEpoch, primId)
+
     secId_edgeCountsIn = {}
     secId_userInfo = {}
     curs.execute(sql, params)
@@ -418,13 +349,12 @@
         sql = sqlSelect + \
             " ON e.fbid_target = u.fbid" + \
             " WHERE unix_timestamp(e.updated)>%s AND e.fbid_source=%s"
-<<<<<<< HEAD
-        params = (minEpoch, primId)
-=======
+
         if requireIncoming:
             sql = sql + " AND e.post_likes IS NOT NULL"
-        params = (newerThan, primId)
->>>>>>> 8ec722b7
+
+        params = (minEpoch, primId)
+
         curs.execute(sql, params)
         for rec in curs: # here, primary is the source, secondary is target
             primId, secId, oPstLk, oPstCm, oStLk, oStCm, \
