--- conflicted
+++ resolved
@@ -124,11 +124,7 @@
 {% endblock %}
 {% block body %}
     {% block button %}
-<<<<<<< HEAD
-        <div id="share_button" class="button_big button_active" onclick="doOAuthLogin();">Support us on Facebook</div>
-=======
-    <div id="share_button" class="button_big button_active" onclick="doFBLogin();">{% block button_text %}Support us on Facebook{% endblock button_text %}</div>
->>>>>>> 02b3e288
+        <div id="share_button" class="button_big button_active" onclick="doOAuthLogin();">{% block button_text %}Support us on Facebook{% endblock button_text %}</div>
     {% endblock button %}
     <div id="fb-root"></div>
     <script type="text/javascript">
