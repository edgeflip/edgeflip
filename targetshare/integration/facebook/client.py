--- conflicted
+++ resolved
@@ -326,18 +326,8 @@
     limit = settings.FACEBOOK.friendLoop.fqlLimit
 
     # Get the number of friends from FB to determine how many chunks to run
-<<<<<<< HEAD
-    num_friends_response = urlload('https://graph.facebook.com/fql', {
-        'q': "SELECT friend_count FROM user WHERE uid = {}".format(user.fbid),
-        'format': 'json',
-        'access_token': token,
-    })
-    num_friends = float(num_friends_response['data'][0]['friend_count'])
+    num_friends = get_friend_count(user.fbid, token)
     chunks = int(ceil(num_friends / limit)) + 1  # one extra just to be safe
-=======
-    numFriends = get_friend_count(user.fbid, token)
-    chunks = int(ceil(numFriends / limit)) + 1  # one extra just to be safe
->>>>>>> 46a25de4
 
     # Set up the threads for reading the friend info
     threads = []
