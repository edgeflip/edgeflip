--- conflicted
+++ resolved
@@ -33,12 +33,9 @@
         'button_click', 'auth_fail', 'select_all_click',
         'share_click', 'share_fail', 'shared', 'clickback',
         'suggest_message_click', 'selected_friend', 'unselected_friend',
-<<<<<<< HEAD
-        'faces_page_rendered', 'empty_share', 'publish_declined',
-=======
         'faces_page_rendered', 'empty_share', 'manually_selected_friend',
-        'manually_unselected_friend'
->>>>>>> 2501c4ba
+        'manually_unselected_friend', 'publish_declined',
+        'publish_reminder_accepted', 'publish_reminder_declined',
     }
     updateable_events = {'heartbeat'}
 
