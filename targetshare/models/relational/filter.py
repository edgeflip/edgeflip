--- conflicted
+++ resolved
@@ -14,15 +14,10 @@
 class Filter(models.Model):
 
     filter_id = models.AutoField(primary_key=True)
-<<<<<<< HEAD
-    client = models.ForeignKey('Client', null=True, blank=True)
+    client = models.ForeignKey('Client', related_name='filters',
+                               null=True, blank=True)
     name = models.CharField(max_length=256, null=True, blank=True)
     description = models.CharField(max_length=1024, blank=True)
-=======
-    client = models.ForeignKey('Client', related_name='filters')
-    name = models.CharField(max_length=256, null=True)
-    description = models.CharField(max_length=1024, null=True)
->>>>>>> 8aef3d38
     is_deleted = models.BooleanField(default=False)
     create_dt = models.DateTimeField(auto_now_add=True)
     delete_dt = models.DateTimeField(null=True)
