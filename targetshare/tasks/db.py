--- conflicted
+++ resolved
@@ -2,46 +2,39 @@
 import logging
 from boto.dynamodb2.items import NEWVALUE
 from boto.dynamodb2.exceptions import ConditionalCheckFailedException
-from celery.utils.log import get_task_logger
-<<<<<<< HEAD
-from django.db.models import Model
-=======
 from django.core import serializers
 from django.db import IntegrityError
->>>>>>> b7edd999
+from django.db.models import Model
 
 from targetshare import models
 from targetshare.models.dynamo.base import UpsertStrategy
 
 
-rvn_logger = logging.getLogger('crow')
+LOG_RVN = logging.getLogger('crow')
+
 
 @celery.task
 def bulk_create(objects):
-    """Bulk-create objects in a background task process.
+    """Bulk-create objects belonging to a single model.
 
     Arguments:
         objects: A sequence of Models or Items
 
     """
-<<<<<<< HEAD
     (model,) = {type(obj) for obj in objects}
 
     if issubclass(model, Model):
-        model.objects.bulk_create(objects)
-        return
+        for obj in objects:
+            try:
+                obj.save()
+            except IntegrityError:
+                (serialization,) = serializers.serialize('python', [obj])
+                LOG_RVN.exception("bulk_create object save failed: %r", serialization)
 
-    with model.items.batch_write() as batch:
-        for obj in objects:
-            batch.put_item(obj)
-=======
-    for obj in objects:
-        try:
-            obj.save()
-        except IntegrityError:
-            (serialization,) = serializers.serialize('python', [obj])
-            LOG.exception("bulk_create object save failed: %r", serialization)
->>>>>>> b7edd999
+    else:
+        with model.items.batch_write() as batch:
+            for obj in objects:
+                batch.put_item(obj)
 
 
 @celery.task
@@ -85,7 +78,7 @@
         try:
             model.objects.get_or_create(**paramset)
         except IntegrityError:
-            LOG.exception("get_or_create failed: %r", paramset)
+            LOG_RVN.exception("get_or_create failed: %r", paramset)
 
 
 @celery.task
@@ -104,8 +97,8 @@
         item.partial_save()
     except ConditionalCheckFailedException:
         if _attempt == 4:
-            rvn_logger.exception(
-                'Failed to handle save conflict on item %r', dict(item)
+            LOG_RVN.exception(
+                'Failed to handle save conflict on item %r', item.get_keys()
             )
             raise
     else:
