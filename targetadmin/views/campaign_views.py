import csv
import json
import re
import logging

from django.conf import settings
from django.core.mail import send_mail
from django.core.urlresolvers import reverse
from django.shortcuts import get_object_or_404, redirect, render

<<<<<<< HEAD
from targetadmin import utils
from targetadmin import forms
=======
>>>>>>> ed40e873
from targetshare.models import relational
from targetshare.utils import encodeDES

from targetadmin import forms, utils
from targetadmin.views.base import (
    ClientRelationListView,
    ClientRelationDetailView,
)

LOG_RVN = logging.getLogger('crow')


CAMPAIGN_CREATION_NOTIFICATION_MESSAGE = """\
Client Name: {client.name}
Campaign Name: {campaign.name}

Campaign Summary URL: {summary_url}
Campaign Snippets URL: {snippets_url}
Campaign URL: {campaign_url}

Please verify this campaign and its fallbacks.

Your friend,
The Campaign Wizard
"""


def render_campaign_creation_message(request, campaign, content):
    hostname = request.get_host()
    sharing_urls = utils.build_sharing_urls(hostname, campaign, content)
    initial_url = "{scheme}//{host}{path}".format(
        scheme=('https:' if utils.INCOMING_SECURE else 'http:'),
        host=hostname,
        path=sharing_urls['initial_url'],
    )

    return CAMPAIGN_CREATION_NOTIFICATION_MESSAGE.format(
        campaign=campaign,
        client=campaign.client,
        summary_url=request.build_absolute_uri(
            reverse('targetadmin:campaign-summary', args=[campaign.client.pk, campaign.pk])
        ),
        snippets_url=request.build_absolute_uri(
            "{}?campaign_pk={}&content_pk={}".format(
                reverse('targetadmin:snippets', args=[campaign.client.pk]),
                campaign.pk,
                content.pk,
            )
        ),
        campaign_url=initial_url,
    )


class CampaignListView(ClientRelationListView):
    model = relational.Campaign
    object_string = 'Campaign'
    detail_url_name = 'targetadmin:campaign-detail'
    create_url_name = 'targetadmin:campaign-new'


campaign_list = CampaignListView.as_view()


class CampaignDetailView(ClientRelationDetailView):
    model = relational.Campaign
    object_string = 'Campaign'
    edit_url_name = 'targetadmin:campaign-edit'
    template_name = 'targetadmin/campaign_detail.html'

    def get_context_data(self, **kwargs):
        context = super(CampaignDetailView, self).get_context_data(**kwargs)
        context.update({
            'properties': self.object.campaignproperties.for_datetime(datetime=None).get(),
            'choice_set': self.object.campaignchoicesets.for_datetime(datetime=None).get(),
        })
        return context


campaign_detail = CampaignDetailView.as_view()


@utils.auth_client_required
def campaign_create(request, client_pk):
    client = get_object_or_404(relational.Client, pk=client_pk)
    clone_pk = request.GET.get('clone_pk')
    if clone_pk:
        clone = get_object_or_404(relational.Campaign, pk=clone_pk, client=client)
        clone_props = clone.campaignproperties.get()
        campaign_choice_set = clone.campaign_choice_set()
        initial = {
            'faces_url': clone_props.client_faces_url,
            'thanks_url': clone_props.client_thanks_url,
            'error_url': clone_props.client_error_url,
            'fallback_campaign': clone_props.fallback_campaign,
            'fallback_content': clone_props.fallback_content,
            'cascading_fallback': clone_props.fallback_is_cascading,
            'min_friends_to_show': clone_props.min_friends,
            'global_filter': clone.global_filter(),
            'button_style': clone.button_style(),
            'choice_set': campaign_choice_set and campaign_choice_set.choice_set,
            'allow_generic': campaign_choice_set.allow_generic if campaign_choice_set else False,
            'generic_url_slug': campaign_choice_set and campaign_choice_set.generic_url_slug,
            'generic_fb_object': clone.generic_fb_object(),
            'fb_object': clone.fb_object(),
        }
    else:
        initial = {'min_friends_to_show': 1}

    if request.method == 'POST':
        form = forms.CampaignForm(client=client, data=request.POST)
        if form.is_valid():
            campaign = form.save()
            return redirect('targetadmin:campaign-detail', client.pk, campaign.pk)
    else:
        form = forms.CampaignForm(client=client, initial=initial)

    return render(request, 'targetadmin/campaign_edit.html', {
        'client': client,
        'form': form
    })


@utils.auth_client_required
def campaign_wizard(request, client_pk, campaign_pk=None):
    client = get_object_or_404(relational.Client, pk=client_pk)
    campaign = campaign_pk and get_object_or_404(client.campaigns, pk=campaign_pk)
    if campaign:
        campaign_properties = campaign.campaignproperties.get()
        if campaign_properties.status != campaign_properties.Status.DRAFT:
            return redirect('targetadmin:campaign-summary', client.pk, campaign.pk)

    if request.method == 'POST':
        if campaign:
            fb_attr_inst = campaign.fb_object().fbobjectattribute_set.get()
        else:
            fb_attr_inst = relational.FBObjectAttribute(og_action='support', og_type='cause')
        fb_obj_form = forms.FBObjectWizardForm(request.POST, instance=fb_attr_inst)
        campaign_form = forms.CampaignWizardForm(request.POST)

        if fb_obj_form.is_valid() and campaign_form.is_valid():
            campaign_name = campaign_form.cleaned_data['name']

            filter_feature_layers = []
            ranking_feature_layers = []
            enabled_filters = (request.POST.get('enabled-filters-{}'.format(index), '')
                               for index in xrange(1, 5))
            for inputs in csv.reader(enabled_filters):
                if not inputs:
                    continue

                filter_feature_layer = []
                ranking_feature_layer = []
                for feature_string in inputs:
                    (feature, operator, value) = feature_string.split('.')
                    if feature == 'interest':
                        feature = 'topics[{}]'.format(value)
                        operator = relational.FilterFeature.Operator.MIN
                        value = settings.ADMIN_TOPICS_FILTER_THRESHOLD

                        # topics filters also get a ranking:
                        try:
                            ranking_key_feature = relational.RankingKeyFeature.objects.filter(
                                feature=feature,
                                reverse=True,
                                ranking_key__client=client,
                            )[0]
                        except IndexError:
                            ranking_key_feature = relational.RankingKeyFeature(
                                feature=feature,
                                feature_type=relational.RankingFeatureType.objects.get_topics(),
                                reverse=True,
                            )
                        else:
                            ranking_key_feature.pk = None

                        ranking_feature_layer.append(ranking_key_feature)

                    try:
                        # Go for an existing one
                        ff = relational.FilterFeature.objects.filter(
                            feature=feature,
                            operator=operator,
                            value=value,
                            filter__client=client,
                        )[0]
                    except IndexError:
                        # It'll get saved further down below
                        ff = relational.FilterFeature(
                            feature=feature,
                            operator=operator,
                            value=value,
                        )
                    else:
                        ff.pk = None

                    filter_feature_layer.append(ff)

                filter_feature_layers.append(filter_feature_layer)
                ranking_feature_layers.append(ranking_feature_layer)

            # Create root filter whether we have filter features or not:
            root_filter = client.filters.create(
                name='{} {} Root Filter'.format(client.name, campaign_name),
            )
            root_choiceset = client.choicesets.create(
                name='{} {} Root ChoiceSet'.format(client.name, campaign_name),
            )
            root_choiceset.choicesetfilters.create(filter=root_filter)
            choice_sets = [root_choiceset]

            # Assign filter features:
            for (layer_count, filter_feature_layer) in enumerate(filter_feature_layers):
                try:
                    cs = choice_sets[layer_count]
                except IndexError:
                    choice_set_filter = client.filters.create(
                        name='{} {}'.format(client.name, campaign_name),
                    )
                    cs = client.choicesets.create(name=campaign_name)
                    cs.choicesetfilters.create(filter=choice_set_filter)
                    choice_sets.append(cs)
                else:
                    choice_set_filter = cs.choicesetfilters.get().filter

                for feature in filter_feature_layer:
                    feature.pk = None
                    feature.filter = choice_set_filter
                    feature.save()

            if ranking_feature_layers:
                ranking_keys = []
                for ranking_feature_layer in ranking_feature_layers:
                    if ranking_feature_layer:
                        ranking_key = client.rankingkeys.create(
                            name='{} {}'.format(client.name, campaign_name),
                        )
                        for (feature_index, ranking_key_feature) in enumerate(ranking_feature_layer):
                            ranking_key_feature.pk = None
                            ranking_key_feature.ranking_key = ranking_key
                            ranking_key_feature.ordinal_position = feature_index
                            ranking_key_feature.save()
                    else:
                        ranking_key = None

                    ranking_keys.append(ranking_key)
            else:
                # Campaign defines no filtering at all;
                # but we'll still have a root filter in `choice_sets` to match:
                ranking_keys = [None]

            content = client.clientcontent.create(
                name='{} {}'.format(client.name, campaign_name),
                url=campaign_form.cleaned_data.get('content_url'),
            )

            # Global Filter
            empty_filters = client.filters.filter(filterfeatures=None)
            if empty_filters.exists():
                global_filter = empty_filters[0]
            else:
                global_filter = client.filters.create(
                    name='{} empty global filter'.format(client.name)
                )

            # Button Style
            if client.buttonstyles.exists():
                button_style = client.buttonstyles.all()[0]
            else:
                button_style = client.buttonstyles.create()

            # Need to make sure they didn't want a filterless campaign,
            # which would make the empty fallback irrelevant.
            if (campaign_form.cleaned_data['include_empty_fallback'] and
               root_filter.filterfeatures.exists()):
                # Find an empty choiceset filter group
                empty_choices = client.choicesets.filter(
                    choicesetfilters__filter__filterfeatures=None,
                )
                if empty_choices.exists():
                    empty_cs = empty_choices[0]
                else:
                    empty_cs = client.choicesets.create(
                        name='{} {} Empty ChoiceSet'.format(client.name, campaign_name)
                    )
                    # Already have a known empty filter
                    empty_cs.choicesetfilters.create(filter=global_filter)
                choice_sets.append(empty_cs)
                ranking_keys.append(None)

            # Page Styles
            page_style_sets = []
            for page in relational.Page.objects.all():
                client_styles = page.pagestyles.filter(
                    starred=True,
                    client=client,
                )
                if client_styles:
                    page_style_sets.append(client_styles)
                else:
                    default_styles = page.pagestyles.filter(
                        starred=True,
                        client=None,
                    )
                    page_style_sets.append(default_styles)

            campaign_chain = []
            if campaign:
                campaign_chain.append(campaign)
                fallback_campaign = campaign_properties.fallback_campaign
                while fallback_campaign:
                    campaign_chain.append(fallback_campaign)
                    fallback_campaign = fallback_campaign.campaignproperties.get().fallback_campaign

                # NOTE: Unlike with ChoiceSets etc., we update the existing FBObjectAttribute
                fb_obj = campaign.fb_object()
                fb_obj_form.save()
            else:
                # Only create fb object for new campaign
                fb_obj = client.fbobjects.create(
                    name='{} {}'.format(client.name, campaign_name),
                )
                fb_attr = fb_obj_form.save()
                fb_attr.fb_object = fb_obj
                fb_attr.save()

            last_camp = None
            campaigns = []

            for (rank, cs, ranking_key) in reversed(zip(range(len(choice_sets)),
                                                        choice_sets,
                                                        ranking_keys)):
<<<<<<< HEAD
                try:
                    camp = campaign_chain[rank]
                except IndexError:
                    camp = client.campaigns.create(name='{} {}'.format(campaign_name, rank + 1))
                    camp.campaignbuttonstyles.create(button_style=button_style, rand_cdf=1.0)
                    camp.campaignglobalfilters.create(filter=global_filter, rand_cdf=1.0)
                    camp.campaignchoicesets.create(choice_set=cs, rand_cdf=1.0)
                    if ranking_key:
                        camp.campaignrankingkeys.create(ranking_key=ranking_key)

                    camp.campaignproperties.create(
                        client_faces_url=campaign_form.cleaned_data['faces_url'],
                        client_thanks_url=campaign_form.cleaned_data['thanks_url'],
                        client_error_url=campaign_form.cleaned_data['error_url'],
                        fallback_campaign=last_camp,
                        fallback_is_cascading=bool(last_camp),
                    )
                    camp.campaignfbobjects.create(fb_object=fb_obj, rand_cdf=1.0)
=======
                camp = client.campaigns.create(name='{} {}'.format(campaign_name, rank + 1))
                camp.campaignbuttonstyles.create(button_style=button_style, rand_cdf=1.0)
                camp.campaignglobalfilters.create(filter=global_filter, rand_cdf=1.0)
                camp.campaignchoicesets.create(choice_set=cs, rand_cdf=1.0)
                if ranking_key:
                    camp.campaignrankingkeys.create(ranking_key=ranking_key)

                camp.campaignproperties.create(
                    client_faces_url=campaign_form.cleaned_data['faces_url'],
                    client_thanks_url=campaign_form.cleaned_data['thanks_url'],
                    client_error_url=campaign_form.cleaned_data['error_url'],
                    fallback_campaign=last_camp,
                    fallback_is_cascading=bool(last_camp),
                )
                camp.campaignfbobjects.create(fb_object=fb_obj, rand_cdf=1.0)
                for page_styles in page_style_sets:
>>>>>>> ed40e873
                    page_style_set = relational.PageStyleSet.objects.create()
                    page_style_set.page_styles = page_styles
                    camp.campaignpagestylesets.create(
                        page_style_set=page_style_set,
                        rand_cdf=1.0,
                    )
<<<<<<< HEAD
                else:
                    camp.name = '{} {}'.format(campaign_name, rank + 1)
                    camp.save()
                    camp.campaignbuttonstyles.update(
                        button_style=button_style,
                        rand_cdf=1.0)

                    clean_up_campaign(camp)
                    camp.campaignchoicesets.update(choice_set=cs) # update campaign to new ChoiceSet
                    if ranking_key:
                        camp.campaignrankingkeys.create(ranking_key=ranking_key)

                    faces_url = (campaign_form.cleaned_data['faces_url'] or
                                 camp.campaignproperties.get().client_faces_url)

                    camp.campaignproperties.update(
                        client_faces_url=faces_url,
                        client_thanks_url=campaign_form.cleaned_data['thanks_url'],
                        client_error_url=campaign_form.cleaned_data['error_url'],
                        fallback_campaign=last_camp,
                        fallback_is_cascading=bool(last_camp),
                    )
=======
>>>>>>> ed40e873

                campaigns.append(camp)
                last_camp = camp

            # Check to see if we need to generate the faces_url
            stored_faces_url = last_camp.campaignproperties.get().client_faces_url
            if campaign_form.cleaned_data['faces_url']:
                faces_url = campaign_form.cleaned_data['faces_url']
            elif stored_faces_url:
                faces_url = stored_faces_url
            else:
                encoded_url = encodeDES('{}/{}'.format(last_camp.pk, content.pk))
                faces_url = 'https://apps.facebook.com/{}/{}/'.format(client.fb_app_name, encoded_url)

            relational.CampaignProperties.objects.filter(campaign__in=campaigns).update(
                client_faces_url=faces_url,
                root_campaign=last_camp,
            )

            discarded_fallbacks = campaign_chain[len(campaigns):]
            for discarded_fallback in reversed(discarded_fallbacks):
                discarded_props = discarded_fallback.campaignproperties.get()
                if discarded_props.fallback_campaign or discarded_props.root_campaign:
                    LOG_RVN.error("Campaign in use by multiple fallback chains, clean-up deferred at %s %r",
                                  discarded_fallback.pk,
                                  [discarded.pk for discarded in discarded_fallbacks],
                                  extra={'request': request})
                    break

                clean_up_campaign(discarded_fallback)
                discarded_fallback.delete()

            send_mail(
                subject="{} created a new campaign".format(client.name),
                message=render_campaign_creation_message(request, last_camp, content),
                from_email=settings.ADMIN_FROM_ADDRESS,
                recipient_list=settings.ADMIN_NOTIFICATION_LIST,
                fail_silently=True,
            )
            return redirect('targetadmin:campaign-wizard-finish',
                            client.pk, last_camp.pk, content.pk)

    elif campaign:
        fb_attr_inst = campaign.fb_object().fbobjectattribute_set.get()
        fb_obj_form = forms.FBObjectWizardForm(instance=fb_attr_inst)

        fallback_campaign = campaign_properties.fallback_campaign
        while fallback_campaign:
            last_campaign = fallback_campaign
            fallback_campaign = fallback_campaign.campaignproperties.get().fallback_campaign
        empty_fallback = (bool(campaign_properties.fallback_campaign) and
                          not last_campaign.choice_set().choicesetfilters.exists())

        # We want to hide the facebook url in draft mode if the client isn't hosting
        initial_faces_url = campaign_properties.client_faces_url
        if 'https://apps.facebook.com' in initial_faces_url:
            initial_faces_url = ''

        # FIXME: Necessary only as long as we append " 1" to root campaign names
        original_name = re.sub(r' 1$', '', campaign.name)

        campaign_form = forms.CampaignWizardForm(initial={
            'name': original_name,
            'faces_url': initial_faces_url,
            'error_url': campaign_properties.client_error_url,
            'thanks_url': campaign_properties.client_thanks_url,
            'content_url': campaign_properties.client_thanks_url,
            'include_empty_fallback': empty_fallback
        })

    else:
        campaign_form = forms.CampaignWizardForm()
        fb_attr_inst = relational.FBObjectAttribute(og_action='support', og_type='cause')
        fb_obj_form = forms.FBObjectWizardForm(instance=fb_attr_inst)

    campaign_filters = []
    if campaign:
        campaign_filters.append(list(
            campaign.choice_set().choicesetfilters.get().filter.filterfeatures.values(
                'feature', 'value', 'operator', 'feature_type__code'
            )
        ))

        fallback_campaign = campaign_properties.fallback_campaign
        while fallback_campaign:
            try:
                choice_set_filter = fallback_campaign.choice_set().choicesetfilters.get()
            except relational.ChoiceSetFilter.DoesNotExist:
                fallback_features = ()
            else:
                fallback_features = choice_set_filter.filter.filterfeatures.values(
                    'feature', 'value', 'operator', 'feature_type__code')
            if fallback_features:
                campaign_filters.append(list(fallback_features))
            fallback_campaign = fallback_campaign.campaignproperties.get().fallback_campaign

    filter_features = relational.FilterFeature.objects.filter(
        filter__client=client,
        feature__isnull=False,
        operator__isnull=False,
        value__isnull=False,
    ).values('feature', 'operator', 'value', 'feature_type__code').distinct()

    return render(request, 'targetadmin/campaign_wizard.html', {
        'client': client,
        'fb_obj_form': fb_obj_form,
        'campaign_form': campaign_form,
        'filter_features': json.dumps(list(filter_features)),
        'campaign_filters': json.dumps(campaign_filters)
    })


@utils.auth_client_required
def campaign_summary(request, client_pk, campaign_pk):
    return render(
        request,
        'targetadmin/campaign_summary_page.html',
        get_campaign_summary_data(client_pk, campaign_pk)
    )


@utils.auth_client_required
def campaign_wizard_finish(request, client_pk, campaign_pk, content_pk):
    return render(
        request,
        'targetadmin/campaign_wizard_finish.html',
        get_campaign_summary_data(client_pk, campaign_pk, content_pk)
    )


def get_campaign_summary_data(client_pk, campaign_pk, content_pk=None):
    client = get_object_or_404(relational.Client, pk=client_pk)
    root_campaign = get_object_or_404(relational.Campaign, pk=campaign_pk, client=client)

    if content_pk:
        content = get_object_or_404(relational.ClientContent, pk=content_pk)
    else:
        # FIXME
        content = relational.ClientContent.objects.filter(name='{} {}'.format(client.name, root_campaign.name[:-2]))
        if content.count() == 1:
            content = get_object_or_404(content)
        else:
            content = list(content[:1])[0]

    fb_obj_attributes = root_campaign.fb_object().fbobjectattribute_set.get()

    filters = []
    campaign1 = root_campaign
    while campaign1:
        filters.append([
            list(choice_set_filter.filter.filterfeatures.values(
                'feature', 'operator', 'value', 'feature_type__code',
            ).iterator())
            for choice_set_filter in campaign1.choice_set().choicesetfilters.all()
        ])
        properties1 = campaign1.campaignproperties.get()
        campaign1 = properties1.fallback_campaign

    return {
        'client': client,
        'content': content,
        'root_campaign': root_campaign,
        'campaign_properties': root_campaign.campaignproperties.get(),
        'fb_obj_attributes': fb_obj_attributes,
        'filters': json.dumps(filters),
    }


def clean_up_campaign(campaign):
    # clean up choice set
    choice_set = campaign.choice_set()
    if choice_set.campaignchoicesets.count() == 1:
        # Old ChoiceSet is not in use by any other Campaign, so let's clean it up:
        try:
            csf0 = choice_set.choicesetfilters.get()
        except relational.ChoiceSetFilter.DoesNotExist:
            filter0 = None
        else:
            filter0 = csf0.filter
        campaign.campaignchoicesets.update(choice_set=None) # prevent cascading delete of CampaignChoiceSet
        choice_set.delete()

        if filter0 and not filter0.choicesetfilters.exists() and not filter0.campaignfbobject_set.exists() and not filter0.campaignglobalfilters.exists():
            # Old ChoiceSet's Filter isn't in use anymore, so let's clean that up:
            filter0.delete()

    # clean up ranking_keys:
    try:
        campaign_ranking_key0 = campaign.campaignrankingkeys.get()
    except relational.CampaignRankingKey.DoesNotExist:
        pass
    else:
        ranking_key0 = campaign_ranking_key0.ranking_key
        campaign_ranking_key0.delete()
        if not ranking_key0.campaignrankingkeys.exists():
            ranking_key0.delete()<|MERGE_RESOLUTION|>--- conflicted
+++ resolved
@@ -1,26 +1,19 @@
 import csv
 import json
+import logging
 import re
-import logging
 
 from django.conf import settings
 from django.core.mail import send_mail
 from django.core.urlresolvers import reverse
 from django.shortcuts import get_object_or_404, redirect, render
 
-<<<<<<< HEAD
-from targetadmin import utils
-from targetadmin import forms
-=======
->>>>>>> ed40e873
 from targetshare.models import relational
 from targetshare.utils import encodeDES
 
 from targetadmin import forms, utils
-from targetadmin.views.base import (
-    ClientRelationListView,
-    ClientRelationDetailView,
-)
+from targetadmin.views import base
+
 
 LOG_RVN = logging.getLogger('crow')
 
@@ -66,7 +59,7 @@
     )
 
 
-class CampaignListView(ClientRelationListView):
+class CampaignListView(base.ClientRelationListView):
     model = relational.Campaign
     object_string = 'Campaign'
     detail_url_name = 'targetadmin:campaign-detail'
@@ -76,7 +69,7 @@
 campaign_list = CampaignListView.as_view()
 
 
-class CampaignDetailView(ClientRelationDetailView):
+class CampaignDetailView(base.ClientRelationDetailView):
     model = relational.Campaign
     object_string = 'Campaign'
     edit_url_name = 'targetadmin:campaign-edit'
@@ -344,13 +337,13 @@
             for (rank, cs, ranking_key) in reversed(zip(range(len(choice_sets)),
                                                         choice_sets,
                                                         ranking_keys)):
-<<<<<<< HEAD
                 try:
                     camp = campaign_chain[rank]
                 except IndexError:
                     camp = client.campaigns.create(name='{} {}'.format(campaign_name, rank + 1))
                     camp.campaignbuttonstyles.create(button_style=button_style, rand_cdf=1.0)
                     camp.campaignglobalfilters.create(filter=global_filter, rand_cdf=1.0)
+                    camp.campaignfbobjects.create(fb_object=fb_obj, rand_cdf=1.0)
                     camp.campaignchoicesets.create(choice_set=cs, rand_cdf=1.0)
                     if ranking_key:
                         camp.campaignrankingkeys.create(ranking_key=ranking_key)
@@ -362,38 +355,18 @@
                         fallback_campaign=last_camp,
                         fallback_is_cascading=bool(last_camp),
                     )
-                    camp.campaignfbobjects.create(fb_object=fb_obj, rand_cdf=1.0)
-=======
-                camp = client.campaigns.create(name='{} {}'.format(campaign_name, rank + 1))
-                camp.campaignbuttonstyles.create(button_style=button_style, rand_cdf=1.0)
-                camp.campaignglobalfilters.create(filter=global_filter, rand_cdf=1.0)
-                camp.campaignchoicesets.create(choice_set=cs, rand_cdf=1.0)
-                if ranking_key:
-                    camp.campaignrankingkeys.create(ranking_key=ranking_key)
-
-                camp.campaignproperties.create(
-                    client_faces_url=campaign_form.cleaned_data['faces_url'],
-                    client_thanks_url=campaign_form.cleaned_data['thanks_url'],
-                    client_error_url=campaign_form.cleaned_data['error_url'],
-                    fallback_campaign=last_camp,
-                    fallback_is_cascading=bool(last_camp),
-                )
-                camp.campaignfbobjects.create(fb_object=fb_obj, rand_cdf=1.0)
-                for page_styles in page_style_sets:
->>>>>>> ed40e873
-                    page_style_set = relational.PageStyleSet.objects.create()
-                    page_style_set.page_styles = page_styles
-                    camp.campaignpagestylesets.create(
-                        page_style_set=page_style_set,
-                        rand_cdf=1.0,
-                    )
-<<<<<<< HEAD
+
+                    for page_styles in page_style_sets:
+                        page_style_set = relational.PageStyleSet.objects.create()
+                        page_style_set.page_styles = page_styles
+                        camp.campaignpagestylesets.create(
+                            page_style_set=page_style_set,
+                            rand_cdf=1.0,
+                        )
                 else:
                     camp.name = '{} {}'.format(campaign_name, rank + 1)
                     camp.save()
-                    camp.campaignbuttonstyles.update(
-                        button_style=button_style,
-                        rand_cdf=1.0)
+                    camp.campaignbuttonstyles.update(button_style=button_style, rand_cdf=1.0)
 
                     clean_up_campaign(camp)
                     camp.campaignchoicesets.update(choice_set=cs) # update campaign to new ChoiceSet
@@ -410,8 +383,6 @@
                         fallback_campaign=last_camp,
                         fallback_is_cascading=bool(last_camp),
                     )
-=======
->>>>>>> ed40e873
 
                 campaigns.append(camp)
                 last_camp = camp
