--- conflicted
+++ resolved
@@ -24,11 +24,7 @@
     ),
     url(
         r'^canvas/(?P<campaign_slug>\S+)/$',
-<<<<<<< HEAD
-        'canvas_encoded', name='canvas-faces-encoded'
-=======
-        'frame_faces', name='canvas-faces-encoded'
->>>>>>> 45658457
+        'canvas_faces', name='canvas-faces-encoded'
     ),
     url(r'^faces/$', 'faces', name='faces'),
     url(
