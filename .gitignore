--- conflicted
+++ resolved
@@ -4,6 +4,9 @@
 *.wpu
 *.pickle
 *.swp
+
+/fake_dynamo.fdb
+/.fake_dynamo.pid
 
 /doc/_build/*
 /doc/snakefood.svg
@@ -12,21 +15,14 @@
 *.sublime-project
 *.sublime-workspace
 .ropeproject
-<<<<<<< HEAD
+*.idea
 
 /edgeflip/logs/*
 /edgeflip/static
 
-/fake_dynamo.fdb
-/.fake_dynamo.pid
-
-=======
-*.idea
-ssl
-edgeflip.egg-info
->>>>>>> 7d236b50
 /cover
 /htmlcov
 .coverage
 
+ssl
 /statsd