--- conflicted
+++ resolved
@@ -1,6 +1,5 @@
 #!/usr/bin/python
 import flask
-from flask import Flask, render_template
 #import ReadStream
 import database
 import facebook
@@ -9,84 +8,83 @@
 import sys
 import json
 import time
-import urllib2 # Just for handling errors raised from facebook module. Seems like this should be unncessary...
+import urllib2  # Just for handling errors raised from facebook module. Seems like this should be unncessary...
 import logging
 import os
 import config as conf
 config = conf.readJson()
 
-<<<<<<< HEAD
 # for testing endpoint -- could be removed for production-only code
 import random
 import datastructs
 import datetime
 
-=======
 OFA_STATE_CONFIG = flask.url_for('config', filename='ofa_states.json')
 OFA_CAMPAIGN_CONFIG = flask.url_for('config', filename='ofa_campaigns.json')
->>>>>>> 8e3f2208
-
-app = Flask(__name__)
-
-
+
+
+app = flask.Flask(__name__)
+
+state_senInfo = conf.readJson(OFA_STATE_CONFIG, False)  # 'EC' -> {'state_name':'East Calihio',
+														# 			'name':'Smokestax',
+														# 			'email':'smokestax@senate.gov',
+														# 			'phone' : '(202) 123-4567'}
 
 
 fbParams = {
-				'fb_app_name' : 'edgeflip',
-				'fb_app_id' : '471727162864364'
+				'fb_app_name': 'edgeflip',
+				'fb_app_id': '471727162864364'
 			}
-
-# this should probably end up in a DB...
-#state_target = { 'EC' : {'state_name' : 'East Calihio', 'name' : 'Smokestax', 'email' : 'smokestax@senate.gov', 'phone' : '(202) 123-4567'} }
-
 
 
 @app.route("/", methods=['POST', 'GET'])
 def home():
-	return render_template('index.html')
+	return flask.render_template('index.html')
 
 
 @app.route("/ofa_climate/<state>")
 def ofa_climate(state):
 
-	state_senInfo = conf.readJson(OFA_STATE_CONFIG, False)
-
 	state = state.strip().upper()
 	targetDict = state_senInfo.get(state)
 
 	if (not targetDict):
-		return "Whoopsie! No targets in that state." # you know, or some 404 page...
+		return "Whoopsie! No targets in that state."  # you know, or some 404 page...
 
 	objParams = {
-					'page_title' : "Tell Sen. %s We're Putting Denial on Trial!" % targetDict['name'],
-
-					'fb_action_type' : 'support',
-					'fb_object_type' : 'cause',
-					'fb_object_title' : 'Climate Legislation',
-
-					'fb_object_image' : 'http://demo.edgeflip.com/' + flask.url_for('static', filename='doc_brown.jpg'),
-					'fb_object_desc' : "The time has come for real climate legislation in America. Tell Senator %s that you stand with President Obama and Organizing for Action on this important issue. We can't wait one more day to act." % targetDict['name'],
-					'fb_object_url' : 'http://demo.edgeflip.com/ofa_climate/%s' % state
+					'page_title': "Tell Sen. %s We're Putting Denial on Trial!" % targetDict['name'],
+
+					'fb_action_type': 'support',
+					'fb_object_type': 'cause',
+					'fb_object_title': 'Climate Legislation',
+
+					'fb_object_image': 'http://demo.edgeflip.com/' + flask.url_for('static', filename='doc_brown.jpg'),
+					'fb_object_desc': "The time has come for real climate legislation in America. Tell Senator %s that you stand with President Obama and Organizing for Action on this important issue. We can't wait one more day to act." % targetDict['name'],
+					'fb_object_url': 'http://demo.edgeflip.com/ofa_climate/%s' % state
 				}
 	objParams.update(fbParams)
 
-	return render_template('ofa_climate_object.html', fbParams=objParams, senInfo=targetDict)
+	return flask.render_template('ofa_climate_object.html', fbParams=objParams, senInfo=targetDict)
 
 @app.route("/ofa")
 @app.route('/all_the_dude_ever_wanted')
 @app.route('/demo')
 @app.route('/button')
 def ofa_auth():
-	return render_template('ofa_share_page.html', fbParams=fbParams)
+	return flask.render_template('ofa_share_page.html', fbParams=fbParams)
 
 
 def getBestStateFromEdges(edgesRanked, statePool=None, eligibleProportion=0.5):
 	edgesSort = sorted(edgesRanked, key=lambda x: x.score, reverse=True)
-	elgCount = int(len(edgesRanked)*eligibleProportion)
-	edgesElg = edgesSort[:elgCount] # only grab the top x% of the pool
+	elgCount = int(len(edgesRanked) * eligibleProportion)
+	edgesElg = edgesSort[:elgCount]  # only grab the top x% of the pool
 	state_count = {}
 	for e in edgesElg:
 		state_count[e.state] = state_count.get(e.state, 0) + 1
+	if (statePool is not None):
+		for state in state_count.keys():
+			if (state not in statePool):
+				del state_count[state]
 	bestCount = max(state_count.values())
 	bestStates = [ state for state, count in state_count.items if (count == bestCount) ]
 	if (len(bestStates) == 1):
@@ -111,10 +109,6 @@
 	campaign = flask.request.json['campaign']
 	numFace = int(flask.request.json['num'])
 
-	state_senInfo = conf.readJson(OFA_STATE_CONFIG, False)  # 'EC' -> {'state_name':'East Calihio',
-														 	# 			'name':'Smokestax',
-														 	# 			'email':'smokestax@senate.gov',
-														 	# 			'phone' : '(202) 123-4567'}
 	campaign_filterTups = readCampaigns(OFA_CAMPAIGN_CONFIG)
 
 
@@ -124,7 +118,7 @@
 		newToken = facebook.extendTokenFb(tok)
 		tok = newToken
 	except (urllib2.URLError, urllib2.HTTPError, IndexError, KeyError):
-		pass # Something went wrong, but the facebook script already logged it, so just go with the original token
+		pass  # Something went wrong, but the facebook script already logged it, so just go with the original token
 
 	conn = database.getConn()
 	user = database.getUserDb(conn, fbid, config['freshness'], freshnessIncludeEdge=True)
@@ -176,72 +170,14 @@
 		}
 		actionParams.update(fbParams)
 
-		return render_template('ofa_faces_table.html', fbParams=actionParams, msgParams=msgParams, senInfo=senInfo,
+		return flask.render_template('ofa_faces_table.html', fbParams=actionParams, msgParams=msgParams, senInfo=senInfo,
 						   face_friends=faceFriends, all_friends=allFriends, pickFriends=friendDicts, numFriends=numFace)
 
 	else:
 		#zzz need to figure out what we do here
-		return render_template('ofa_faces_table_generic.html')
-
-
-<<<<<<< HEAD
-=======
-@app.route('/demo')
-@app.route('/button')
-@app.route('/all_the_dude_ever_wanted')
-def button_man():
-	return render_template('frame_wide.html')
-
-@app.route('/demo_faces', methods=['POST'])
-def face_it():
-	sys.stderr.write("flask.request.json: %s\n" % (str(flask.request.json)))
-
-	fbid = int(flask.request.json['fbid'])
-	tok = flask.request.json['token']
-	num = int(flask.request.json['num'])
-
-	# Try extending the token. If we hit an error, proceed with what we got from the page.
-	# zzz Will want to do this with the rank demo when we switch away from Shari!
-	try:
-		newToken = facebook.extendTokenFb(tok)
-		tok = newToken
-	except (urllib2.URLError, urllib2.HTTPError, IndexError, KeyError):
-		pass # Something went wrong, but the facebook script already logged it, so just go with the original token
-
-	conn = database.getConn()
-	user = database.getUserDb(conn, fbid, config['freshness'], freshnessIncludeEdge=True)
-
-	edgesRanked = []
-	if (user is not None): # it's fresh
-		edgesRanked = ranking.getFriendRankingBestAvailDb(conn, fbid, threshold=0.5)
-	else:
-		edgesUnranked = facebook.getFriendEdgesFb(fbid, tok, requireIncoming=True, requireOutgoing=False)
-		edgesRanked   = ranking.getFriendRanking(fbid, edgesUnranked, requireIncoming=True, requireOutgoing=False)
-		# spawn off a separate thread to do the database writing
-		user = edgesRanked[0].primary if edgesRanked else facebook.getUserFb(fbid, tok)
-		database.updateDb(user, tok, edgesRanked, background=True)
-	conn.close()
-
-
-
-
-	# now, spawn a full crawl in the background
-	stream_queue.loadQueue(config['queue'], [(fbid, tok, "")])
-
-	friendDicts = [ e.toDict() for e in edgesRanked ]
-
-	# Apply control panel targeting filters
-	filteredDicts = filter_friends(friendDicts)
-
-	faceFriends = filteredDicts[:6]
-	numFace = len(faceFriends)
-	allFriends = filteredDicts[:25]
-	ret = render_template('faces_table_wide.html', face_friends=faceFriends, all_friends=allFriends, pickFriends=friendDicts, numFriends=numFace)
-
-	return ret
-
-
->>>>>>> 8e3f2208
+		return flask.render_template('ofa_faces_table_generic.html')
+
+
 @app.route('/rank')
 def rank_demo():
 	default_users = {
@@ -254,7 +190,7 @@
 	rank_user = flask.request.args.get('user', '').lower()
 	fbid = default_users.get(rank_user, {}).get('fbid', None)
 	tok = default_users.get(rank_user, {}).get('tok', None)
-	return render_template('rank_demo.html', fbid=fbid, tok=tok)
+	return flask.render_template('rank_demo.html', fbid=fbid, tok=tok)
 
 @app.route('/rank_faces', methods=['POST'])
 def rank_faces():
@@ -278,14 +214,14 @@
 		database.updateDb(user, tok, edgesRanked, background=True)
 
 	else:
- 		edgesRanked = ranking.getFriendRankingDb(None, fbid, requireOutgoing=True)
+		edgesRanked = ranking.getFriendRankingDb(None, fbid, requireOutgoing=True)
 
 	friendDicts = [ e.toDict() for e in edgesRanked ]
 
 	# Apply control panel targeting filters
 	filteredDicts = filter_friends(friendDicts)
 
-	ret = render_template('rank_faces.html', rankfn=rankfn, face_friends=filteredDicts)
+	ret = flask.render_template('rank_faces.html', rankfn=rankfn, face_friends=filteredDicts)
 	return ret
 	
 
@@ -303,7 +239,7 @@
 	# SEND TO DB: userid suppressed oldid for appid+content
 
 	if (newid != ''):
-		return render_template('new_face.html', id=newid, fname=fname, lname=lname)
+		return flask.render_template('new_face.html', id=newid, fname=fname, lname=lname)
 	else:
 		return ''
 
@@ -373,7 +309,7 @@
 		config_dict = json.loads(cf.read())
 	except:
 		pass
-	return render_template('control_panel.html', config=config_dict)
+	return flask.render_template('control_panel.html', config=config_dict)
 
 
 @app.route("/set_targets", methods=['POST'])
@@ -450,7 +386,7 @@
 	qSize = stream_queue.getQueueSize(qName)
 	uTs = time.strftime("%Y-%m-%d %H:%M:%S")
 	lName = './test_queue.txt'
-	return render_template('queue.html', msg=msg, queueName=qName, queueSize=qSize, updateTs=uTs, loadName=lName)
+	return flask.render_template('queue.html', msg=msg, queueName=qName, queueSize=qSize, updateTs=uTs, loadName=lName)
 
 @app.route('/queue_reset')
 def queueReset():
@@ -521,7 +457,7 @@
 	# zzz state = target state with most friends
 	state = 'EC'
 
-	targetDict = state_target.get(state)
+	targetDict = state_senInfo.get(state)
 
 	msgParams = {
 					'msg1_pre' : "Hi there ",
@@ -539,9 +475,8 @@
 					}
 	actionParams.update(fbParams)
 
-	return render_template('ofa_faces_table.html', fbParams=actionParams, msgParams=msgParams, senInfo=targetDict,
+	return flask.render_template('ofa_faces_table.html', fbParams=actionParams, msgParams=msgParams, senInfo=targetDict,
 							face_friends=faceFriends, all_friends=allFriends, pickFriends=friendDicts, numFriends=numFace)
-
 
 
 
