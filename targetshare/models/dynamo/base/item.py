"""Extension to the boto Item and framework for the class-based definition of
DynamoDB tables and documents.

"""
import itertools

from boto.dynamodb2 import fields as basefields, items as baseitems
from django.utils import timezone

from . import loading
from . import manager as managers
from . import types
from .fields import ItemField, ItemLinkField, SingleItemLinkField
from .table import Table
from .utils import cached_property

from targetshare import utils


# Define framework for the definition of dynamo tables and #
# data interactions around (an extension of) the boto Item #


class Meta(object):
    """Item definition metadata.

    >>> meta = Meta('Name', [FIELD, ...]) # doctest: +IGNORE
    >>> meta.table_name
    'names'

    """
    # User-available options & default values
    DEFAULTS = dict(
        allow_undeclared_fields=False,
        undeclared_data_type=None,
        indexes=(),
        app_name=None,

        # Defaults to lowercased, pluralized version of class name:
        table_name=None,
    )

    def __init__(self, name, keys, links, user=None):
        # Set options:
        vars(self).update(self.DEFAULTS)
        if user:
            vars(self).update(
                (key, value) for (key, value) in vars(user).items()
                if not key.startswith('__')
            )

        self.item_name = name
        if not self.table_name:
            self.table_name = utils.camel_to_underscore(name)
            if not self.table_name.endswith('s'):
                self.table_name += 's'
            if self.app_name:
                self.table_name = '.'.join([self.app_name, self.table_name])

        self.keys = keys
        self.links = links

        self.fields = links.copy()
        self.fields.update(keys)

        self.link_keys = {}
        for (link_name, link_field) in links.items():
            for db_key_item in link_field.db_key:
                self.link_keys[db_key_item] = link_name

    @property
    def signed(self):
        return '.'.join(part for part in [self.app_name, self.item_name] if part)

    def __repr__(self):
        return "<{}: {}>".format(type(self).__name__, self.signed)


class ItemDoesNotExist(LookupError):
    pass


class MultipleItemsReturned(LookupError):
    pass


class ItemManagerDescriptor(object):
    """Descriptor wrapper for ItemManagers.

    Allows access to the manager via the class and access to any hidden attributes
    via the instance.

    """
    def __init__(self, manager, name):
        self.manager = manager
        self.name = name

    def __get__(self, instance, cls=None):
        # Access to manager from class is fine:
        if instance is None:
            return self.manager

        # Check if there's a legitimate instance method we're hiding:
        try:
            # Until we support inheritance of ItemManagers through
            # Item classes, super(cls, cls) will do:
            hidden = getattr(super(cls, cls), self.name)
        except AttributeError:
            pass
        else:
            # Bind and return hidden method:
            return hidden.__get__(instance, cls)

        # Let them know they're wrong:
        cls_name = getattr(cls, '__name__', '')
        raise AttributeError("Manager isn't accessible via {}instances"
                             .format(cls_name + ' ' if cls_name else cls_name))

    def __repr__(self):
        return "<{}: {}>".format(self.__class__.__name__, self.name)


class BaseFieldProperty(object):

    def __init__(self, field_name):
        self.field_name = field_name

    def __repr__(self):
        return "{}({!r})".format(self.__class__.__name__, self.field_name)


class FieldProperty(BaseFieldProperty):
    """Item field property descriptor, allowing access to the item data dictionary
    via the attribute interface.

    By applying these to the Item definition, its attribute interface may be
    preferred, and e.g. typos will raise AttributeError rather than simply returning
    None.

    """
    def __get__(self, instance, cls=None):
        return self if instance is None else instance.get(self.field_name)

    def __set__(self, instance, value):
        instance[self.field_name] = value

    def __delete__(self, instance):
        del instance[self.field_name]


class LinkFieldProperty(BaseFieldProperty):
    """Item link field descriptor, providing management of a linked Item."""

    def __get__(self, instance, cls=None):
        if instance is None:
            return self

        field = instance._meta.links[self.field_name]
        result = field.cache_get(self.field_name, instance)
        if result is not None:
            return result

        try:
            manager = field.item.items
        except AttributeError:
            raise TypeError("Item link unresolved or bad link argument: {!r}"
                            .format(field.item))

        keys = manager.table.get_key_fields()
        try:
            values = field.get_item_pk(instance)
        except KeyError:
            return None

        query = dict(zip(keys, values))
        result = manager.get_item(**query)
        field.cache_set(self.field_name, instance, result)
        return result

    def __set__(self, instance, related):
        field = instance._meta.links[self.field_name]
        for (key, value) in zip(field.db_key, related.pk):
            instance[key] = value
        field.cache_set(self.field_name, instance, related)

    def __delete__(self, instance):
        field = instance._meta.links[self.field_name]
        for key in field.db_key:
            del instance[key]
        field.cache_clear(self.field_name, instance)


class AbstractReverseLinkFieldProperty(BaseFieldProperty):

    def __init__(self, field_name, item_name, link_field):
        super(AbstractReverseLinkFieldProperty, self).__init__(field_name)
        self.item_name = item_name
        self.link_field = link_field

    @cached_property
    def item(self):
        try:
            return loading.cache[self.item_name]
        except KeyError:
            raise TypeError("Item link unresolved or bad link argument: {!r}"
                            .format(self.item_name))

    def resolve_link(self, parent):
        if hasattr(parent, self.field_name):
            raise ValueError("{} already defines attribute {}"
                             .format(parent.__name__, self.field_name))
        setattr(parent, self.field_name, self)

    @cached_property
    def linked_manager_cls(self):
        # FIXME: Inheriting from a distinct BaseItemManager allows us to limit
        # FIXME: interface to only querying methods; but, this disallows inheritance
        # FIXME: of user-defined ItemManager methods...
        child_meta = self.item._meta
        link_field = self.link_field
        db_key = link_field.db_key

        class LinkedItemQuery(managers.AbstractLinkedItemQuery):

            name_child = child_meta.link_keys[db_key[0]]
            child_field = child_meta.links[name_child]

        class LinkedItemManager(managers.AbstractLinkedItemManager):

            core_keys = db_key
            query_cls = LinkedItemQuery

        return LinkedItemManager


class SingleReverseLinkProperty(AbstractReverseLinkFieldProperty):
    """The one-to-one Item link field's reversed descriptor, providing access to
    the single matching Item.

    """
    def __get__(self, instance, cls=None):
        if instance is None:
            return self

        # NOTE: If ReverseLinkFieldProperty ever supports __set__ et al, below
        # caching method won't work (it will be a data descriptor and take
        # precendence over instance __dict__). (See LinkFieldProperty.)

        default_manager = self.item.items
        db_key = self.link_field.db_key
        key_fields = set(default_manager.table.get_key_fields())
        if set(db_key) >= key_fields:
            # No need for related manager:
            query = {key: value for (key, value) in zip(db_key, instance.pk)
                     if key in key_fields}
            linked = default_manager.get_item(**query)
        else:
            manager = self.linked_manager_cls(default_manager.table, instance)
            linked = manager.filter_get()

        vars(instance)[self.field_name] = linked
        return linked


class ReverseLinkManagerProperty(AbstractReverseLinkFieldProperty):
    """The Item link field's reversed descriptor, providing access to all Items with
    matching links.

    """
    def __get__(self, instance, cls=None):
        if instance is None:
            return self

        manager = self.linked_manager_cls(self.item.items.table, instance)
        # NOTE: If ReverseLinkManagerProperty ever supports __set__ et al, below
        # caching method won't work (it will be a data descriptor and take
        # precendence over instance __dict__). (See LinkFieldProperty.)
        vars(instance)[self.field_name] = manager
        return manager


class DeclarativeItemBase(type):
    """Metaclass which defines subclasses of Item based on their declarations."""
    update_field = 'updated'

    def __new__(mcs, name, bases, attrs):
        # Check that this is not the base class:
        if not any(isinstance(base, DeclarativeItemBase) for base in bases):
            return super(DeclarativeItemBase, mcs).__new__(mcs, name, bases, attrs)

        # Set class defaults:
        attrs.setdefault('items', managers.ItemManager())
        if mcs.update_field:
            attrs.setdefault(mcs.update_field, ItemField(data_type=types.DATETIME))

        # Collect field declarations from class defn, set field properties and wrap managers:
        item_fields, link_fields, field_keys = {}, {}, {}
        for key, value in attrs.items():
            if isinstance(value, ItemField):
                item_fields[key] = value
                # Store reverse for ItemLinkField.db_key:
                field_keys[value] = key
                attrs[key] = FieldProperty(key)
            elif isinstance(value, ItemLinkField):
                # Resolve ItemField references:
                value.db_key = tuple(
                    field_keys[key_ref] if isinstance(key_ref, ItemField) else key_ref
                    for key_ref in value.db_key
                )
                link_fields[key] = value
                attrs[key] = LinkFieldProperty(key)
            elif isinstance(value, managers.ItemManager):
                attrs[key] = ItemManagerDescriptor(value, name=key)

        # Set meta:
        meta = attrs['_meta'] = Meta(name, item_fields, link_fields, attrs.pop('Meta', None))

        # Resolve links:
        for link_field in link_fields.values():
            # Construct linked item manager property:
            linked_name = link_field.linked_name
            if linked_name:
                is_single = isinstance(link_field, SingleItemLinkField)
                if linked_name is link_field.Unset:
                    linked_name = utils.camel_to_underscore(name).replace('_', '')
                    if not is_single:
                        if linked_name.endswith('s'):
                            linked_name += '_set'
                        else:
                            linked_name += 's'
                if is_single:
                    reverse_link = SingleReverseLinkProperty(linked_name, meta.signed, link_field)
                else:
                    reverse_link = ReverseLinkManagerProperty(linked_name, meta.signed, link_field)
            else:
                reverse_link = None
            link_field.link(reverse_descriptor=reverse_link)

        # Set Item-specific ItemDoesNotExist:
        attrs['DoesNotExist'] = type('DoesNotExist', (ItemDoesNotExist,), {})
        attrs['MultipleItemsReturned'] = type('MultipleItemsReturned', (MultipleItemsReturned,), {})

        return super(DeclarativeItemBase, mcs).__new__(mcs, name, bases, attrs)

    def __init__(cls, name, bases, attrs):
        # Check that this is not the base class:
        if not any(isinstance(base, DeclarativeItemBase) for base in bases):
            super(DeclarativeItemBase, cls).__init__(name, bases, attrs)
            return

        # Ensure managers set up with reference to table (and class):
        internal_fields = [field.make_internal(field_name)
                           for field_name, field in cls._meta.keys.items()]
        schema = [field for field in internal_fields
                  if isinstance(field, basefields.BaseSchemaField)]
        item_table = Table(
            table_name=cls._meta.table_name,
            item=cls,
            schema=schema,
            indexes=cls._meta.indexes,
        )
        for value in attrs.values():
            if isinstance(value, ItemManagerDescriptor) and value.manager.table is None:
                value.manager.table = item_table

        super(DeclarativeItemBase, cls).__init__(name, bases, attrs)

        # Notify listeners:
        loading.item_declared.send(sender=cls)


class Item(baseitems.Item):
    """Extention to the boto Item, allowing for definition of Table schema, additional
    field-level validation and data conversion, and table-specific objectification.

    Items and their Tables may be defined as simply as::

        class User(Item):

            username = HashKeyField(data_type=NUMBER)

    and then their tables interacted with as::

        User.items.get_item(username='johndoe')

    The default item "manager" may be overridden, additional managers specified, and
    Item options may be defined via a `Meta` class::

        class User(Item):

            username = HashKeyField(data_type=NUMBER)

            items = MyItemManager()
            fancyitems = MyFancyItemManager()

            class Meta(object):
                allow_undeclared_fields = True

    """
    __metaclass__ = DeclarativeItemBase
    get_dynamizer = types.Dynamizer

    def __init__(self, data=None, loaded=False, **kwdata):
        self.table = type(self).items.table
        self._loaded = loaded

        data = {} if data is None else dict(data)
        data.update(kwdata)
        self._data = {key: self._pre_set(key, value)
                      for (key, value) in data.items()}

<<<<<<< HEAD
        # Clean data before populating it and gather links
        clean_data = {}
        linked_data = []
        for (key, value) in data.items():
            if key in self._meta.links:
                if loaded:
                    # Allowing this would cause weird issues with _orig_data,
                    # (and wouldn't make sense anyway):
                    raise TypeError("Items loaded from database cannot populate link fields")
                linked_data.append((key, value))
            else:
                clean_data[key] = self._pre_set(key, value)

        table = type(self).items.table
        super(Item, self).__init__(table, clean_data, loaded)
=======
        if self._loaded:
            self._orig_data = {key: self._pre_set(key, value, lossy=False)
                               for (key, value) in data.items()}
        else:
            self._orig_data = {}

>>>>>>> b22800b7
        self._dynamizer = self.get_dynamizer()

        # Apply linked objects
        for (key, value) in linked_data:
            setattr(self, key, value)

    def __repr__(self):
        pk = self.pk
        keys = ', '.join(unicode(key) for key in pk)
        if len(pk) > 1:
            keys = "({})".format(keys)
        return "<{name}: {keys}>".format(name=self.__class__.__name__, keys=keys)

    def __getstate__(self):
        """Return the Item object state for pickling."""
        # It's probably worthwhile for ReverseLinkFieldProperty to cache
        # LinkedItemManagers on the instance; but, not worthwhile, for the time
        # being anyway, to support pickling of instances of these manufactured
        # classes.
        return {key: value for (key, value) in vars(self).items()
                if not isinstance(value, managers.AbstractLinkedItemManager)}

    @property
    def pk(self):
        """The Item's signature in key-less, hashable form."""
        return tuple(self.get_keys().values())

    @property
    def document(self):
        """The Item's data excluding its signature."""
        meta_fields = set(itertools.chain(self.table.get_key_fields(),
                                          [type(self).update_field]))
        return {key: value for (key, value) in self.items()
                if key not in meta_fields}

    def __eq__(self, other):
        return isinstance(other, type(self)) and self.pk == other.pk

    def __ne__(self, other):
        return not self.__eq__(other)

    def __hash__(self):
        return hash(tuple(self.get_keys().items()))

    def __getitem__(self, key):
        # boto's Item[key] is really Item.get(key), but this causes various
        # problems, and only makes sense for __getitem__ when undeclared fields
        # are allowed:
        if self._meta.allow_undeclared_fields:
            return self._data.get(key)

        # We provide a field property interface to do Item.get(key); there's
        # no need to lie about our underlying data:
        return self._data[key]

<<<<<<< HEAD
    @classmethod
    def _pre_set(cls, key, value):
        """Clean exotic types (e.g. DATE)."""
        key_field = cls._meta.keys.get(key)
        if key_field:
            return key_field.decode(value)

        link_field = cls._meta.links.get(key)
        if link_field:
            raise TypeError("Access to {!r} required through descriptor"
                            .format(link_field))

        if not cls._meta.allow_undeclared_fields:
=======
    def _pre_set(self, key, value, lossy=True):
        """Clean exotic types (e.g. DATE)."""
        field = self._meta.fields.get(key)
        if field:
            decoder = field.decode_lossy if lossy else field.decode
            value = decoder(value)
        elif not self._meta.allow_undeclared_fields:
>>>>>>> b22800b7
            raise TypeError("Field {!r} undeclared and unallowed by {} items"
                            .format(key, cls.__name__))

        if isinstance(cls._meta.undeclared_data_type, types.DataType):
            return cls._meta.undeclared_data_type.decode(value)

        return value

    def _clear_link_cache(self, key):
        try:
            link_name = self._meta.link_keys[key]
        except KeyError:
            return
        link_field = self._meta.links[link_name]
        link_field.cache_clear(link_name, self)

    def __setitem__(self, key, value):
        value = self._pre_set(key, value)
        self._clear_link_cache(key)
        super(Item, self).__setitem__(key, value)

    def __delitem__(self, key):
        self._clear_link_cache(key)
        super(Item, self).__delitem__(key)

    # prepare_full determines data to put for save and BatchTable once they
    # know there's data to put. Insert timestamp for update:
    def prepare_full(self):
        if type(self).update_field:
            # Always set "updated" time:
            self[type(self).update_field] = timezone.now()
        return super(Item, self).prepare_full()

    def _remove_null_values(self):
        for key, value in self.items():
            if types.is_null(value):
                del self[key]
                self._orig_data.pop(key, None)

    # partial_save's prepare_partial isn't the same sort of hook as
    # prepare_full. Perform data preparations directly:
    def partial_save(self):
        if self.needs_save():
            if type(self).update_field:
                # Always set updated time:
                self[type(self).update_field] = timezone.now()

            # Changing a value to something NULL-y has special meaning for
            # partial_save() -- it is treated as a deletion directive.
            # We don't *think* we want this, ever; we can always delete the key
            # explicitly. So, remove NULL-y values:
            self._remove_null_values()

        return super(Item, self).partial_save()<|MERGE_RESOLUTION|>--- conflicted
+++ resolved
@@ -402,16 +402,14 @@
 
     def __init__(self, data=None, loaded=False, **kwdata):
         self.table = type(self).items.table
+        self._dynamizer = self.get_dynamizer()
         self._loaded = loaded
 
+        # Clean data and gather links
+        self._data = {}
+        self._orig_data = {}
         data = {} if data is None else dict(data)
         data.update(kwdata)
-        self._data = {key: self._pre_set(key, value)
-                      for (key, value) in data.items()}
-
-<<<<<<< HEAD
-        # Clean data before populating it and gather links
-        clean_data = {}
         linked_data = []
         for (key, value) in data.items():
             if key in self._meta.links:
@@ -421,19 +419,9 @@
                     raise TypeError("Items loaded from database cannot populate link fields")
                 linked_data.append((key, value))
             else:
-                clean_data[key] = self._pre_set(key, value)
-
-        table = type(self).items.table
-        super(Item, self).__init__(table, clean_data, loaded)
-=======
-        if self._loaded:
-            self._orig_data = {key: self._pre_set(key, value, lossy=False)
-                               for (key, value) in data.items()}
-        else:
-            self._orig_data = {}
-
->>>>>>> b22800b7
-        self._dynamizer = self.get_dynamizer()
+                self._data[key] = self._pre_set(key, value)
+                if loaded:
+                    self._orig_data[key] = self._pre_set(key, value, lossy=False)
 
         # Apply linked objects
         for (key, value) in linked_data:
@@ -488,13 +476,13 @@
         # no need to lie about our underlying data:
         return self._data[key]
 
-<<<<<<< HEAD
     @classmethod
-    def _pre_set(cls, key, value):
-        """Clean exotic types (e.g. DATE)."""
+    def _pre_set(cls, key, value, lossy=True):
+        """Clean incoming data values, including exotic types (e.g. DATE)."""
         key_field = cls._meta.keys.get(key)
         if key_field:
-            return key_field.decode(value)
+            decoder = key_field.decode_lossy if lossy else key_field.decode
+            return decoder(value)
 
         link_field = cls._meta.links.get(key)
         if link_field:
@@ -502,20 +490,14 @@
                             .format(link_field))
 
         if not cls._meta.allow_undeclared_fields:
-=======
-    def _pre_set(self, key, value, lossy=True):
-        """Clean exotic types (e.g. DATE)."""
-        field = self._meta.fields.get(key)
-        if field:
-            decoder = field.decode_lossy if lossy else field.decode
-            value = decoder(value)
-        elif not self._meta.allow_undeclared_fields:
->>>>>>> b22800b7
             raise TypeError("Field {!r} undeclared and unallowed by {} items"
                             .format(key, cls.__name__))
 
-        if isinstance(cls._meta.undeclared_data_type, types.DataType):
-            return cls._meta.undeclared_data_type.decode(value)
+        undeclared = cls._meta.undeclared_data_type
+        if isinstance(undeclared, types.DataType):
+            if lossy:
+                return undeclared.decode_lossy(value)
+            return undeclared.decode(value)
 
         return value
 
