--- conflicted
+++ resolved
@@ -257,14 +257,9 @@
         # this job as back filled so that we can give it another shot at some
         # later point
         full_data = json.loads(s3_key.get_contents_as_string())
-<<<<<<< HEAD
-        full_data['data'].extend(data['data'])
-        full_data['updated'] = epoch.from_date(timezone.now())
-=======
         existing_data = full_data.setdefault('data', [])
         existing_data.extend(data['data'])
-        full_data['updated'] = to_epoch(timezone.now())
->>>>>>> 078ac4d4
+        full_data['updated'] = epoch.from_date(timezone.now())
         s3_key.set_contents_from_string(json.dumps(full_data))
         sync_map.back_filled = True
         sync_map.save()
