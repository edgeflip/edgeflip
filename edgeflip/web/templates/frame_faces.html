--- conflicted
+++ resolved
@@ -11,11 +11,6 @@
     <link rel="stylesheet" href="//ajax.googleapis.com/ajax/libs/jqueryui/1.10.0/themes/base/jquery-ui.css" />
 
     {% block edgeflip_style %}
-    <!-- edgeflip stylesheets -->
-{#    <link rel="stylesheet" type="text/css" href="{{ url_for('static', filename='button.css') }}" />#}
-{#    <link rel="stylesheet" type="text/css" href="{{ url_for('static', filename='faces.css') }}" />#}
-{#    <link rel="stylesheet" type="text/css" href="{{ url_for('static', filename='share_msg.css') }}" />#}
-{#    <link rel="stylesheet" type="text/css" href="{{ url_for('static', filename='manual_add.css') }}" />#}
     <!-- edgeflip stylesheets -->
     <link rel="stylesheet" type="text/css" href="{{ url_for('static', filename='edgeflip_client.css')}}" />
     <link rel="stylesheet" type="text/css" href="{{ url_for('static', filename='edgeflip_client_simp.css')}}" />
@@ -103,14 +98,11 @@
 
 <div id="fb-root"></div>
 <script type="text/javascript">
-
-    console.log("zzz ehllo 1");
-
+    
     /* standard facebook workflow */
 
     window.fbAsyncInit = function() {
 
-        console.log("zzz ehllo 2.1");
 
         FB.init({ appId: '{{ fbParams.fb_app_id }}', //change the appId to your appId
             status: true, 
@@ -118,66 +110,27 @@
             xfbml: true,
             oauth: true});
 
-        console.log("zzz ehllo 2.2");
-
         FB.Event.subscribe('auth.statusChange', function(response) {
-
-            console.log("zzz ehllo 3");
-
             if (response.status === 'connected') {
                 var uid = response.authResponse.userID;
                 var tok = response.authResponse.accessToken;
-<<<<<<< HEAD
-
-                console.log("zzz ehllo 3.11");
-
-                login(uid, tok, response);
-
-                console.log("zzz ehllo 3.12");
-
-=======
                 login(uid, tok, response, null);
->>>>>>> 25fcc166
             } else {
                 // User isn't logged in or hasn't authed, so try doing the login directly
                 // (note: if we wanted to detect logged in to FB but not authed, could use status==='not_authorized')
-
-                console.log("zzz ehllo 3.21");
-
                 doFBLogin();
-
-                console.log("zzz ehllo 3.22");
-
             }
         });
 
-        console.log("zzz ehllo 4");
-
     }; // fbAsyncInit
 
-    console.log("zzz ehllo 5");
-
     (function() {
-        console.log("zzz ehllo 6");
-
         var e = document.createElement('script'); e.async = true;
-
-        console.log("zzz ehllo 6.1");
-
         e.src = document.location.protocol 
             + '//connect.facebook.net/en_US/all.js';
-
-        console.log("zzz ehllo 6.2");
-
         document.getElementById('fb-root').appendChild(e);
-
-        console.log("zzz ehllo 6.3");
-
     }());
-
-    console.log("zzz ehllo 7");
-
-
+        
 </script>
 
 </BODY>
