--- conflicted
+++ resolved
@@ -67,7 +67,6 @@
 
 
 # Serves the actual faces & share message
-#@app.route("/canvas/<int:campaignId>/<int:contentId>", methods=['GET', 'POST'])
 @app.route("/frame_faces/<int:campaignId>/<int:contentId>")
 def frame_faces(campaignId, contentId):
     """html container (iframe) for client site """
@@ -175,6 +174,11 @@
         user = fbmodule.getUserFb(fbid, token.tok)
         edgesUnranked = fbmodule.getFriendEdgesFb(fbid, token.tok, requireIncoming=False, requireOutgoing=False)
         edgesRanked = ranking.getFriendRanking(edgesUnranked, requireIncoming=False, requireOutgoing=False)
+
+        # zzz I'm a bit torn here... doing the database writes is definitely an
+        #     important part of our load testing, but doing these writes risks
+        #     overwriting any real users we have in the database that happen to
+        #     collide with our generated fbid's. Any ideas???
         database.updateDb(user, token, edgesRanked, background=config.database.use_threads)
     else:
         edgesRanked = ranking.getFriendRanking(edgesUnranked, requireIncoming=False, requireOutgoing=False)
@@ -247,15 +251,9 @@
         return applyCampaign(edgesRanked, clientSubdomain, fallbackCampaignId, fallbackContentId, sessionId, ip, fbid, numFace, paramsDB, fallbackCount+1)
 
     friendDicts = [ e.toDict() for e in bestCSFilter[1] ]
-<<<<<<< HEAD
     # faceFriends = friendDicts[:numFace]     # The first set to be shown as faces
     faceFriends = friendDicts[:50]           # Anyone who we might show as a face. Totally arbitrary number to avoid going too far down the list, but maybe just send them all?
     allFriends = [ e.toDict() for e in edgesRanked ] # For the "manual add" box -- ALL friends can be included, regardless of targeting criteria!
-=======
-    faceFriends = friendDicts[:numFace]     # The first set to be shown as faces
-    allFriends = friendDicts[:50]           # Anyone who we might show as a face. Totally arbitrary number to avoid going too far down the list, but maybe just send them all?
-    pickDicts = [ e.toDict() for e in edgesRanked ] # For the "manual add" box -- ALL friends can be included, regardless of targeting criteria or prior shares/suppressions!
->>>>>>> b6ad9543
 
     choiceSetSlug = bestCSFilter[0].urlSlug if bestCSFilter[0] else allowGeneric[1]
 
@@ -355,7 +353,7 @@
     'fb_action_type': fbObjectInfo[0],
     'fb_object_type': fbObjectInfo[1],
     'fb_object_title': fbObjectInfo[2],
-    'fb_object_image': fbObjectInfo[3],
+    'fb_object_image': fbObjectInfo[3],     # zzz need to figure out if these will all be hosted locally or full URL's in DB
     'fb_object_desc': fbObjectInfo[4],
     'fb_object_url' : flask.url_for('objects', fbObjectId=fbObjectId, contentId=contentId, _external=True) + ('?csslug=%s' % choiceSetSlug if choiceSetSlug else ''),
     'fb_app_name' : paramsDB[0],
@@ -510,8 +508,7 @@
         return "It's Alive!", 200
 
     components = {'database': False,
-                  'facebook': False,
-                  'bourbon': 'JTS Brown'}
+                  'facebook': False}
 
     # Make sure we can connect and return results from DB
     conn = database.getConn()
