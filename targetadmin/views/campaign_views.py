import csv
import json

from django.conf import settings
from django.core.mail import send_mail
from django.shortcuts import get_object_or_404, redirect, render


from targetadmin import utils
from targetadmin import forms
from targetshare.models import relational
from targetshare.utils import encodeDES
from targetadmin.views.base import (
    ClientRelationListView,
    ClientRelationDetailView,
)


class CampaignListView(ClientRelationListView):
    model = relational.Campaign
    object_string = 'Campaign'
    detail_url_name = 'targetadmin:campaign-detail'
    create_url_name = 'targetadmin:campaign-new'


campaign_list = CampaignListView.as_view()


class CampaignDetailView(ClientRelationDetailView):
    model = relational.Campaign
    object_string = 'Campaign'
    edit_url_name = 'targetadmin:campaign-edit'
    template_name = 'targetadmin/campaign_detail.html'

    def get_context_data(self, **kwargs):
        context = super(CampaignDetailView, self).get_context_data(**kwargs)
        context.update({
            'properties': self.object.campaignproperties.for_datetime(datetime=None).get(),
            'choice_set': self.object.campaignchoicesets.for_datetime(datetime=None).get(),
        })
        return context


campaign_detail = CampaignDetailView.as_view()


@utils.auth_client_required
def campaign_create(request, client_pk):
    client = get_object_or_404(relational.Client, pk=client_pk)
    clone_pk = request.GET.get('clone_pk')
    if clone_pk:
        clone = get_object_or_404(relational.Campaign, pk=clone_pk, client=client)
        clone_props = clone.campaignproperties.get()
        campaign_choice_set = clone.campaign_choice_set()
        initial = {
            'faces_url': clone_props.client_faces_url,
            'thanks_url': clone_props.client_thanks_url,
            'error_url': clone_props.client_error_url,
            'fallback_campaign': clone_props.fallback_campaign,
            'fallback_content': clone_props.fallback_content,
            'cascading_fallback': clone_props.fallback_is_cascading,
            'min_friends_to_show': clone_props.min_friends,
            'global_filter': clone.global_filter(),
            'button_style': clone.button_style(),
            'choice_set': campaign_choice_set and campaign_choice_set.choice_set,
            'allow_generic': campaign_choice_set.allow_generic if campaign_choice_set else False,
            'generic_url_slug': campaign_choice_set and campaign_choice_set.generic_url_slug,
            'generic_fb_object': clone.generic_fb_object(),
            'fb_object': clone.fb_object(),
        }
    else:
        initial = {'min_friends_to_show': 1}

    if request.method == 'POST':
        form = forms.CampaignForm(client=client, data=request.POST)
        if form.is_valid():
            campaign = form.save()
            return redirect('targetadmin:campaign-detail', client.pk, campaign.pk)
    else:
        form = forms.CampaignForm(client=client, initial=initial)

    return render(request, 'targetadmin/campaign_edit.html', {
        'client': client,
        'form': form
    })

@utils.auth_client_required
def campaign_wizard(request, client_pk, campaign_pk):
    client = get_object_or_404(relational.Client, pk=client_pk)
    campaign_filters = list()
    original_name = ''
    if campaign_pk and request.method == 'GET':
        campaign = get_object_or_404(relational.Campaign, pk=campaign_pk)
        fb_attr_inst = campaign.fb_object().fbobjectattribute_set.get()
        campaign_properties = campaign.campaignproperties.get()
        campaign_filters=[ list(campaign
            .choice_set().choicesetfilters.get()
            .filter.filterfeatures.values(
                'feature', 'value', 'operator'
            ))
        ]
        original_name = campaign.name[:-2]
        empty_fallback = False
        fallback_campaign = campaign_properties.fallback_campaign
        from pprint import pprint
        while fallback_campaign:
            if fallback_campaign.choice_set().choicesetfilters.count():
                campaign_filters.append( list(fallback_campaign
                    .choice_set().choicesetfilters.get()
                    .filter.filterfeatures.values(
                        'feature', 'value', 'operator'
                    ))
                )

            empty_choice_set = fallback_campaign.campaignchoicesets.filter(
                choice_set__choicesetfilters__filter__filterfeatures__isnull=True)
            if empty_choice_set.exists():
                empty_fallback = True
                break
            else:
                fallback_campaign = fallback_campaign.campaignproperties.get().fallback_campaign
        campaign_form = forms.CampaignWizardForm( dict(
            name=original_name,
            faces_url=campaign_properties.client_faces_url,
            error_url=campaign_properties.client_error_url,
            thanks_url=campaign_properties.client_thanks_url,
            content_url=campaign_properties.client_thanks_url,
            include_empty_fallback=empty_fallback
        ) )
    else:
        fb_attr_inst = relational.FBObjectAttribute(
            og_action='support', og_type='cause')
        campaign_form = forms.CampaignWizardForm()
    fb_obj_form = forms.FBObjectWizardForm(instance=fb_attr_inst)
    if request.method == 'POST':
        fb_obj_form = forms.FBObjectWizardForm(
            request.POST, instance=fb_attr_inst)
        campaign_form = forms.CampaignWizardForm(request.POST)
        if fb_obj_form.is_valid() and campaign_form.is_valid():
            campaign_name = campaign_form.cleaned_data['name']
            original_name = request.POST.get('original_name')

            filter_feature_layers = []
            ranking_feature_layers = []
            enabled_filters = (request.POST.get('enabled-filters-{}'.format(index), '')
                               for index in xrange(1, 5))
            for inputs in csv.reader(enabled_filters):
                if not inputs:
                    continue

                filter_feature_layer = []
                ranking_feature_layer = []
                for feature_string in inputs:
                    (feature, operator, value) = feature_string.split('.')
                    if feature == 'interest':
                        feature = 'topics[{}]'.format(value)
                        operator = relational.FilterFeature.Operator.MIN
                        value = settings.ADMIN_TOPICS_FILTER_THRESHOLD

                        # topics filters also get a ranking:
                        try:
                            ranking_key_feature = relational.RankingKeyFeature.objects.filter(
                                feature=feature,
                                reverse=True,
                                ranking_key__client=client,
                            )[0]
                        except IndexError:
                            ranking_key_feature = relational.RankingKeyFeature(
                                feature=feature,
                                feature_type=relational.RankingFeatureType.objects.get_topics(),
                                reverse=True,
                            )
                        else:
                            ranking_key_feature.pk = None

                        ranking_feature_layer.append(ranking_key_feature)

                    try:
                        # Go for an existing one
                        ff = relational.FilterFeature.objects.filter(
                            feature=feature,
                            operator=operator,
                            value=value,
                            filter__client=client,
                        )[0]
                    except IndexError:
                        # It'll get saved further down below
                        ff = relational.FilterFeature(
                            feature=feature,
                            operator=operator,
                            value=value,
                        )
<<<<<<< HEAD
                    layer.append(ff)
                filter_feature_layers.append(layer)

            root_filter = relational.Filter.objects.create(
                name='{} {} Root Filter'.format(
                    client.name,
                    campaign_name,
                ),
                client=client
            )

            if filter_feature_layers:
                for feature in filter_feature_layers[0]:
                    feature.filter = root_filter
                    feature.save()
=======
                    else:
                        ff.pk = None
>>>>>>> 2d2d2612

                    filter_feature_layer.append(ff)

                filter_feature_layers.append(filter_feature_layer)
                ranking_feature_layers.append(ranking_feature_layer)

            # Create root filter whether we have filter features or not:
            root_filter = client.filters.create(
                name='{} {} Root Filter'.format(client.name, campaign_name),
            )
            root_choiceset = client.choicesets.create(
                name='{} {} Root ChoiceSet'.format(client.name, campaign_name),
            )
            root_choiceset.choicesetfilters.create(filter=root_filter)
            choice_sets = [root_choiceset]

            # Assign filter features:
            for (layer_count, filter_feature_layer) in enumerate(filter_feature_layers):
                try:
                    cs = choice_sets[layer_count]
                except IndexError:
                    choice_set_filter = client.filters.create(
                        name='{} {}'.format(client.name, campaign_name),
                    )
                    cs = client.choicesets.create(name=campaign_name)
                    cs.choicesetfilters.create(filter=choice_set_filter)
                    choice_sets.append(cs)
                else:
                    choice_set_filter = cs.choicesetfilters.get().filter

                for feature in filter_feature_layer:
                    feature.pk = None
                    feature.filter = choice_set_filter
                    feature.save()

            if ranking_feature_layers:
                ranking_keys = []
                for ranking_feature_layer in ranking_feature_layers:
                    if ranking_feature_layer:
                        ranking_key = client.rankingkeys.create(
                            name='{} {}'.format(client.name, campaign_name),
                        )
                        for (feature_index, ranking_key_feature) in enumerate(ranking_feature_layer):
                            ranking_key_feature.pk = None
                            ranking_key_feature.ranking_key = ranking_key
                            ranking_key_feature.ordinal_position = feature_index
                            ranking_key_feature.save()
                    else:
                        ranking_key = None

                    ranking_keys.append(ranking_key)
            else:
                # Campaign defines no filtering at all;
                # but we'll still have a root filter in `choice_sets` to match:
                ranking_keys = [None]

            fb_obj = client.fbobjects.create(
                name='{} {}'.format(client.name, campaign_name),
            )
            fb_attr = fb_obj_form.save()
            fb_attr.fb_object = fb_obj
            fb_attr.save()

            content = client.clientcontent.create(
                name='{} {}'.format(client.name, campaign_name),
                url=campaign_form.cleaned_data.get('content_url'),
            )

            # Global Filter
            empty_filters = client.filters.filter(filterfeatures=None)
            if empty_filters.exists():
                global_filter = empty_filters[0]
            else:
                global_filter = client.filters.create(
                    name='{} empty global filter'.format(client.name)
                )

            # Button Style
            if client.buttonstyles.exists():
                button_style = client.buttonstyles.all()[0]
            else:
                button_style = client.buttonstyles.create()

            # Need to make sure they didn't want a filterless campaign,
            # which would make the empty fallback irrelevant.
            if (campaign_form.cleaned_data['include_empty_fallback'] and
               root_filter.filterfeatures.exists()):
                # Find an empty choiceset filter group
                empty_choices = client.choicesets.filter(
                    choicesetfilters__filter__filterfeatures=None,
                )
                if empty_choices.exists():
                    empty_cs = empty_choices[0]
                else:
                    empty_cs = client.choicesets.create(
                        name='{} {} Empty ChoiceSet'.format(client.name, campaign_name)
                    )
                    # Already have a known empty filter
                    empty_cs.choicesetfilters.create(filter=global_filter)
                choice_sets.append(empty_cs)
                ranking_keys.append(None)

            # Page Style
            if client.pagestyles.exists():
                page_styles = client.pagestyles.filter(
                    starred=True,
                    page__code=relational.Page.FRAME_FACES,
                )
            else:
                page_styles = relational.PageStyle.objects.filter(
                    client=None,
                    starred=True,
                    page__code=relational.Page.FRAME_FACES,
                )

            last_camp = None
            campaigns = []
<<<<<<< HEAD
            for rank, cs in itertools.izip(reversed(
                    xrange(len(choice_sets))), reversed(choice_sets)):
            
                camp = None
                if campaign_pk:
                    try:
                        camp = relational.Campaign.objects.filter(
                            client=client,
                            name='{} {}'.format(original_name, rank + 1)
                        )[0]
                        camp.name='{} {}'.format(campaign_name, rank + 1)
                        camp.save()
                        camp.campaignbuttonstyles.update(
                            button_style=button_style,
                            rand_cdf=1.0)

                        #let keep the db clean
                        try:
                            campaign_choice_set_filters = camp.choice_set().choicesetfilters.get()
                            campaign_choice_set_filters.filter.filterfeatures.update(filter=None)
                            campaign_choice_set_filters.filter.delete()
                            campaign_choice_set_filters.delete()
                        except relational.ChoiceSetFilter.DoesNotExist:
                            pass
                            
                        camp.campaignchoicesets.update(choice_set=None)
                        relational.ChoiceSet.objects.filter(
                            campaignchoicesets__pk=camp.campaign_choice_set().pk
                        ).delete()

                        faces_url = campaign_form.cleaned_data['faces_url'] and \
                                    camp.campaignproperties.get().client_faces_url

                        camp.campaignchoicesets.update(choice_set=cs, rand_cdf=1.0)
                        camp.campaignproperties.update(
                            client_faces_url=campaign_form.cleaned_data['faces_url'],
                            client_thanks_url=campaign_form.cleaned_data['thanks_url'],
                            client_error_url=campaign_form.cleaned_data['error_url'],
                            fallback_campaign=last_camp,
                            fallback_is_cascading=bool(last_camp),
                            status=relational.CampaignProperties.STATUS['DRAFT'])
                        camp.campaignfbobjects.update(fb_object=fb_obj, rand_cdf=1.0)
                    except IndexError:
                        pass

                if camp is None:
                    camp = relational.Campaign.objects.create(
                        client=client,
                        name='{} {}'.format(campaign_name, rank + 1),
                    )

                    camp.campaignbuttonstyles.create(button_style=button_style, rand_cdf=1.0)
                    camp.campaignglobalfilters.create(filter=global_filter, rand_cdf=1.0)
                    camp.campaignchoicesets.create(choice_set=cs, rand_cdf=1.0)
                    camp.campaignproperties.create(
                        client_faces_url=campaign_form.cleaned_data['faces_url'],
                        client_thanks_url=campaign_form.cleaned_data['thanks_url'],
                        client_error_url=campaign_form.cleaned_data['error_url'],
                        fallback_campaign=last_camp,
                        fallback_is_cascading=bool(last_camp),
                        status=relational.CampaignProperties.STATUS['DRAFT']
                    )
                    camp.campaignfbobjects.create(
                        fb_object=fb_obj,
                        rand_cdf=1.0
                    )
                    page_style_set = relational.PageStyleSet.objects.create()
                    page_style_set.page_styles = page_styles
                    camp.campaignpagestylesets.create(
                        page_style_set=page_style_set,
                        rand_cdf=1.0
                    )

=======
            for (rank, cs, ranking_key) in reversed(zip(range(len(choice_sets)),
                                                        choice_sets,
                                                        ranking_keys)):
                camp = client.campaigns.create(name='{} {}'.format(campaign_name, rank + 1))
                camp.campaignbuttonstyles.create(button_style=button_style, rand_cdf=1.0)
                camp.campaignglobalfilters.create(filter=global_filter, rand_cdf=1.0)
                camp.campaignchoicesets.create(choice_set=cs, rand_cdf=1.0)
                if ranking_key:
                    camp.campaignrankingkeys.create(ranking_key=ranking_key)

                camp.campaignproperties.create(
                    client_faces_url=campaign_form.cleaned_data['faces_url'],
                    client_thanks_url=campaign_form.cleaned_data['thanks_url'],
                    client_error_url=campaign_form.cleaned_data['error_url'],
                    fallback_campaign=last_camp,
                    fallback_is_cascading=bool(last_camp),
                )
                camp.campaignfbobjects.create(fb_object=fb_obj, rand_cdf=1.0)
                page_style_set = relational.PageStyleSet.objects.create()
                page_style_set.page_styles = page_styles
                camp.campaignpagestylesets.create(
                    page_style_set=page_style_set,
                    rand_cdf=1.0,
                )
>>>>>>> 2d2d2612
                campaigns.append(camp)
                last_camp = camp

            # Check to see if we need to generate the faces_url
            if campaign_form.cleaned_data['faces_url']:
                faces_url = campaign_form.cleaned_data['faces_url']
            else:
                encoded_url = encodeDES('{}/{}'.format(last_camp.pk, content.pk))
                faces_url = 'https://apps.facebook.com/{}/{}/'.format(client.fb_app_name, encoded_url)

            for camp in campaigns:
                properties = camp.campaignproperties.get()
                properties.client_faces_url = faces_url
                properties.root_campaign = last_camp
                properties.save()

            send_mail(
                '{} Created New Campaigns'.format(client.name),
                'Campaign PK: {} created. Please verify it and its children.'.format(last_camp.pk),
                settings.ADMIN_FROM_ADDRESS,
                settings.ADMIN_NOTIFICATION_LIST,
                fail_silently=True
            )
            return redirect(
                'targetadmin:campaign-wizard-finish',
                client.pk, last_camp.pk, content.pk
            )

    filter_features = relational.FilterFeature.objects.filter(
        filter__client=client,
        feature__isnull=False,
        operator__isnull=False,
        value__isnull=False,
    ).values('feature', 'operator', 'value').distinct()

    return render(request, 'targetadmin/campaign_wizard.html', {
        'client': client,
        'fb_obj_form': fb_obj_form,
        'campaign_form': campaign_form,
        'filter_features': json.dumps( list( filter_features ), cls=DjangoJSONEncoder ),
        'campaign_filters': json.dumps( campaign_filters, cls=DjangoJSONEncoder ),
        'original_name': original_name
    })

@utils.auth_client_required
def campaign_summary(request, client_pk, campaign_pk):
    return render(
        request,
        'targetadmin/campaign_summary_page.html',
        get_campaign_summary_data(client_pk, campaign_pk)
    )


@utils.auth_client_required
def campaign_wizard_finish(request, client_pk, campaign_pk, content_pk):
    return render(
        request,
        'targetadmin/campaign_wizard_finish.html',
        get_campaign_summary_data(client_pk, campaign_pk, content_pk)
    )


def get_campaign_summary_data(client_pk, campaign_pk, content_pk=None):
    client = get_object_or_404(relational.Client, pk=client_pk)
    root_campaign = get_object_or_404(relational.Campaign, pk=campaign_pk, client=client)

    if content_pk:
        content = get_object_or_404(relational.ClientContent, pk=content_pk)
    else:
        # FIXME
        content = relational.ClientContent.objects.filter(name='{} {}'.format(client.name, root_campaign.name[:-2]))
        if content.count() == 1:
            content = get_object_or_404(content)
        else:
            content = list(content[:1])[0]

    fb_obj_attributes = root_campaign.fb_object().fbobjectattribute_set.get()

<<<<<<< HEAD
    def get_filters( properties ):
        return [ list( filter.values('feature', 'operator', 'value').distinct() ) for filter in\
            [ choice_set.filter.filterfeatures.all() for choice_set in properties.campaign.choice_set().choicesetfilters.all() ] ]

    filters = [ get_filters(properties) ]
    while properties.fallback_campaign:
        properties = properties.fallback_campaign.campaignproperties.get()
        filters.append( get_filters(properties) )
=======
    filters = []
    campaign1 = root_campaign
    while campaign1:
        filters.append([
            list(choice_set_filter.filter.filterfeatures.values(
                'feature', 'operator', 'value', 'feature_type__code',
            ).iterator())
            for choice_set_filter in campaign1.choice_set().choicesetfilters.all()
        ])
        properties1 = campaign1.campaignproperties.get()
        campaign1 = properties1.fallback_campaign
>>>>>>> 2d2d2612

    return {
        'client': client,
        'content': content,
        'root_campaign': root_campaign,
<<<<<<< HEAD
        'filters': json.dumps( filters, cls=DjangoJSONEncoder ),
        'campaign_properties': properties,
        'fb_obj_attributes': fb_obj_attributes
=======
        'campaign_properties': root_campaign.campaignproperties.get(),
        'fb_obj_attributes': fb_obj_attributes,
        'filters': json.dumps(filters),
>>>>>>> 2d2d2612
    }<|MERGE_RESOLUTION|>--- conflicted
+++ resolved
@@ -89,6 +89,7 @@
     client = get_object_or_404(relational.Client, pk=client_pk)
     campaign_filters = list()
     original_name = ''
+
     if campaign_pk and request.method == 'GET':
         campaign = get_object_or_404(relational.Campaign, pk=campaign_pk)
         fb_attr_inst = campaign.fb_object().fbobjectattribute_set.get()
@@ -102,7 +103,6 @@
         original_name = campaign.name[:-2]
         empty_fallback = False
         fallback_campaign = campaign_properties.fallback_campaign
-        from pprint import pprint
         while fallback_campaign:
             if fallback_campaign.choice_set().choicesetfilters.count():
                 campaign_filters.append( list(fallback_campaign
@@ -111,7 +111,6 @@
                         'feature', 'value', 'operator'
                     ))
                 )
-
             empty_choice_set = fallback_campaign.campaignchoicesets.filter(
                 choice_set__choicesetfilters__filter__filterfeatures__isnull=True)
             if empty_choice_set.exists():
@@ -119,6 +118,7 @@
                 break
             else:
                 fallback_campaign = fallback_campaign.campaignproperties.get().fallback_campaign
+
         campaign_form = forms.CampaignWizardForm( dict(
             name=original_name,
             faces_url=campaign_properties.client_faces_url,
@@ -131,6 +131,7 @@
         fb_attr_inst = relational.FBObjectAttribute(
             og_action='support', og_type='cause')
         campaign_form = forms.CampaignWizardForm()
+
     fb_obj_form = forms.FBObjectWizardForm(instance=fb_attr_inst)
     if request.method == 'POST':
         fb_obj_form = forms.FBObjectWizardForm(
@@ -190,26 +191,8 @@
                             operator=operator,
                             value=value,
                         )
-<<<<<<< HEAD
-                    layer.append(ff)
-                filter_feature_layers.append(layer)
-
-            root_filter = relational.Filter.objects.create(
-                name='{} {} Root Filter'.format(
-                    client.name,
-                    campaign_name,
-                ),
-                client=client
-            )
-
-            if filter_feature_layers:
-                for feature in filter_feature_layers[0]:
-                    feature.filter = root_filter
-                    feature.save()
-=======
                     else:
                         ff.pk = None
->>>>>>> 2d2d2612
 
                     filter_feature_layer.append(ff)
 
@@ -327,115 +310,90 @@
 
             last_camp = None
             campaigns = []
-<<<<<<< HEAD
-            for rank, cs in itertools.izip(reversed(
-                    xrange(len(choice_sets))), reversed(choice_sets)):
-            
-                camp = None
+
+            for (rank, cs, ranking_key) in reversed(zip(range(len(choice_sets)),
+                                                        choice_sets,
+                                                        ranking_keys)):
+
                 if campaign_pk:
+                    camp = relational.Campaign.objects.filter(
+                        client=client,
+                        name='{} {}'.format(original_name, rank + 1)
+                    )[0]
+                    camp.name='{} {}'.format(campaign_name, rank + 1)
+                    camp.save()
+                    camp.campaignbuttonstyles.update(
+                        button_style=button_style,
+                        rand_cdf=1.0)
+
+                    #let keep the db clean, remove previous filters
                     try:
-                        camp = relational.Campaign.objects.filter(
-                            client=client,
-                            name='{} {}'.format(original_name, rank + 1)
-                        )[0]
-                        camp.name='{} {}'.format(campaign_name, rank + 1)
-                        camp.save()
-                        camp.campaignbuttonstyles.update(
-                            button_style=button_style,
-                            rand_cdf=1.0)
-
-                        #let keep the db clean
-                        try:
-                            campaign_choice_set_filters = camp.choice_set().choicesetfilters.get()
-                            campaign_choice_set_filters.filter.filterfeatures.update(filter=None)
-                            campaign_choice_set_filters.filter.delete()
-                            campaign_choice_set_filters.delete()
-                        except relational.ChoiceSetFilter.DoesNotExist:
-                            pass
+                        campaign_choice_set_filters = camp.choice_set().choicesetfilters.get()
+                        campaign_choice_set_filters.filter.filterfeatures.update(filter=None)
+                        campaign_choice_set_filters.filter.delete()
+                        campaign_choice_set_filters.delete()
+                    except relational.ChoiceSetFilter.DoesNotExist:
+                        pass
+
+                    try:
+                        camp.campaignrankingkeys.delete()
+                    except relational.CampaignRankingKey.DoesNotExist:
+                        pass
                             
-                        camp.campaignchoicesets.update(choice_set=None)
-                        relational.ChoiceSet.objects.filter(
-                            campaignchoicesets__pk=camp.campaign_choice_set().pk
-                        ).delete()
-
-                        faces_url = campaign_form.cleaned_data['faces_url'] and \
-                                    camp.campaignproperties.get().client_faces_url
-
-                        camp.campaignchoicesets.update(choice_set=cs, rand_cdf=1.0)
-                        camp.campaignproperties.update(
-                            client_faces_url=campaign_form.cleaned_data['faces_url'],
-                            client_thanks_url=campaign_form.cleaned_data['thanks_url'],
-                            client_error_url=campaign_form.cleaned_data['error_url'],
-                            fallback_campaign=last_camp,
-                            fallback_is_cascading=bool(last_camp),
-                            status=relational.CampaignProperties.STATUS['DRAFT'])
-                        camp.campaignfbobjects.update(fb_object=fb_obj, rand_cdf=1.0)
-                    except IndexError:
-                        pass
-
-                if camp is None:
-                    camp = relational.Campaign.objects.create(
-                        client=client,
-                        name='{} {}'.format(campaign_name, rank + 1),
-                    )
-
+                    camp.campaignchoicesets.update(choice_set=None)
+                    relational.ChoiceSet.objects.filter(
+                        campaignchoicesets__pk=camp.campaign_choice_set().pk
+                    ).delete()
+
+                    faces_url = campaign_form.cleaned_data['faces_url'] or\
+                                camp.campaignproperties.get().client_faces_url
+
+                    camp.campaignchoicesets.update(choice_set=cs, rand_cdf=1.0)
+                    camp.campaignproperties.update(
+                        client_faces_url=faces_url,
+                        client_thanks_url=campaign_form.cleaned_data['thanks_url'],
+                        client_error_url=campaign_form.cleaned_data['error_url'],
+                        fallback_campaign=last_camp,
+                        fallback_is_cascading=bool(last_camp),
+                        status=relational.CampaignProperties.STATUS['DRAFT'])
+                    camp.campaignfbobjects.update(fb_object=fb_obj, rand_cdf=1.0)
+                    
+                    if ranking_key:
+                        camp.campaignrankingkeys.create(ranking_key=ranking_key)
+
+                else: 
+                    camp = client.campaigns.create(name='{} {}'.format(campaign_name, rank + 1))
                     camp.campaignbuttonstyles.create(button_style=button_style, rand_cdf=1.0)
                     camp.campaignglobalfilters.create(filter=global_filter, rand_cdf=1.0)
                     camp.campaignchoicesets.create(choice_set=cs, rand_cdf=1.0)
+                    if ranking_key:
+                        camp.campaignrankingkeys.create(ranking_key=ranking_key)
+
                     camp.campaignproperties.create(
                         client_faces_url=campaign_form.cleaned_data['faces_url'],
                         client_thanks_url=campaign_form.cleaned_data['thanks_url'],
                         client_error_url=campaign_form.cleaned_data['error_url'],
                         fallback_campaign=last_camp,
                         fallback_is_cascading=bool(last_camp),
-                        status=relational.CampaignProperties.STATUS['DRAFT']
+                        status=relational.CampaignProperties.STATUS['DRAFT'],
                     )
-                    camp.campaignfbobjects.create(
-                        fb_object=fb_obj,
-                        rand_cdf=1.0
-                    )
+                    camp.campaignfbobjects.create(fb_object=fb_obj, rand_cdf=1.0)
                     page_style_set = relational.PageStyleSet.objects.create()
                     page_style_set.page_styles = page_styles
                     camp.campaignpagestylesets.create(
                         page_style_set=page_style_set,
-                        rand_cdf=1.0
+                        rand_cdf=1.0,
                     )
-
-=======
-            for (rank, cs, ranking_key) in reversed(zip(range(len(choice_sets)),
-                                                        choice_sets,
-                                                        ranking_keys)):
-                camp = client.campaigns.create(name='{} {}'.format(campaign_name, rank + 1))
-                camp.campaignbuttonstyles.create(button_style=button_style, rand_cdf=1.0)
-                camp.campaignglobalfilters.create(filter=global_filter, rand_cdf=1.0)
-                camp.campaignchoicesets.create(choice_set=cs, rand_cdf=1.0)
-                if ranking_key:
-                    camp.campaignrankingkeys.create(ranking_key=ranking_key)
-
-                camp.campaignproperties.create(
-                    client_faces_url=campaign_form.cleaned_data['faces_url'],
-                    client_thanks_url=campaign_form.cleaned_data['thanks_url'],
-                    client_error_url=campaign_form.cleaned_data['error_url'],
-                    fallback_campaign=last_camp,
-                    fallback_is_cascading=bool(last_camp),
-                )
-                camp.campaignfbobjects.create(fb_object=fb_obj, rand_cdf=1.0)
-                page_style_set = relational.PageStyleSet.objects.create()
-                page_style_set.page_styles = page_styles
-                camp.campaignpagestylesets.create(
-                    page_style_set=page_style_set,
-                    rand_cdf=1.0,
-                )
->>>>>>> 2d2d2612
+                    
+                    # Check to see if we need to generate the faces_url
+                    if campaign_form.cleaned_data['faces_url']:
+                        faces_url = campaign_form.cleaned_data['faces_url']
+                    else:
+                        encoded_url = encodeDES('{}/{}'.format(last_camp.pk, content.pk))
+                        faces_url = 'https://apps.facebook.com/{}/{}/'.format(client.fb_app_name, encoded_url)
+
                 campaigns.append(camp)
                 last_camp = camp
-
-            # Check to see if we need to generate the faces_url
-            if campaign_form.cleaned_data['faces_url']:
-                faces_url = campaign_form.cleaned_data['faces_url']
-            else:
-                encoded_url = encodeDES('{}/{}'.format(last_camp.pk, content.pk))
-                faces_url = 'https://apps.facebook.com/{}/{}/'.format(client.fb_app_name, encoded_url)
 
             for camp in campaigns:
                 properties = camp.campaignproperties.get()
@@ -466,8 +424,8 @@
         'client': client,
         'fb_obj_form': fb_obj_form,
         'campaign_form': campaign_form,
-        'filter_features': json.dumps( list( filter_features ), cls=DjangoJSONEncoder ),
-        'campaign_filters': json.dumps( campaign_filters, cls=DjangoJSONEncoder ),
+        'filter_features': json.dumps(list(filter_features)),
+        'campaign_filters': json.dumps(campaign_filters),
         'original_name': original_name
     })
 
@@ -505,16 +463,6 @@
 
     fb_obj_attributes = root_campaign.fb_object().fbobjectattribute_set.get()
 
-<<<<<<< HEAD
-    def get_filters( properties ):
-        return [ list( filter.values('feature', 'operator', 'value').distinct() ) for filter in\
-            [ choice_set.filter.filterfeatures.all() for choice_set in properties.campaign.choice_set().choicesetfilters.all() ] ]
-
-    filters = [ get_filters(properties) ]
-    while properties.fallback_campaign:
-        properties = properties.fallback_campaign.campaignproperties.get()
-        filters.append( get_filters(properties) )
-=======
     filters = []
     campaign1 = root_campaign
     while campaign1:
@@ -526,19 +474,12 @@
         ])
         properties1 = campaign1.campaignproperties.get()
         campaign1 = properties1.fallback_campaign
->>>>>>> 2d2d2612
 
     return {
         'client': client,
         'content': content,
         'root_campaign': root_campaign,
-<<<<<<< HEAD
-        'filters': json.dumps( filters, cls=DjangoJSONEncoder ),
-        'campaign_properties': properties,
-        'fb_obj_attributes': fb_obj_attributes
-=======
         'campaign_properties': root_campaign.campaignproperties.get(),
         'fb_obj_attributes': fb_obj_attributes,
         'filters': json.dumps(filters),
->>>>>>> 2d2d2612
     }