"""Utilities for interacting with DynamoDB."""
from __future__ import print_function
import calendar
import datetime
import logging
import time
<<<<<<< HEAD
=======
from StringIO import StringIO
from boto.exception import JSONResponseError
>>>>>>> abb8ffbc

from django.conf import settings
from django.utils import timezone

from targetshare.utils import DummyIO


LOG = logging.getLogger(__name__)


def _confirm(message):
    response = None
    while response not in ('', 'y', 'yes', 'n', 'no'):
        response = raw_input(message + " [Y|n]? ").strip().lower()
    return response in ('', 'y', 'yes')


class DynamoDB(object):

    def __init__(self, tables=None):
        self.tables = tables or set()

    def register_item(self, sender, **_kws):
        """Register a Table, as an `item_declared` signal receiver."""
        self.tables.add(sender.items.table)

    @property
    def named_tables(self):
        return {table.short_name: table for table in self.tables}

    @staticmethod
    def create_table(table, throughput=None):
        LOG.info("Creating table %s", table.table_name)
        return table.create(
            table_name=table.table_name,
            item=table.item,
            schema=table.schema,
            throughput=throughput if throughput else table.throughput,
            indexes=table.indexes,
            connection=table.connection,
        )

    def status(self):
        for table in self.tables:
            description = table.describe()
            status = description['Table']['TableStatus']
            print("Table '{}' status: {}".format(table.table_name, status))

    def create_all_tables(self, timeout=0, wait=2, console=DummyIO(), throughput=None):
        """Create all tables in Dynamo.

        Table creation commands cannot be issued for two tables with secondary keys at
        once, and so commands are issued in order, and job status polled, to finish as
        quickly as possible without error.

        You should only have to call this method once.

        """
        if timeout < 0:
            raise ValueError("Invalid creation timeout")

        # Sort tables so as to create those with secondary keys last:
        tables = sorted(self.tables, key=lambda table: len(table.schema))

        for table_number, table_defn in enumerate(tables, 1):
            # Issue creation directive to AWS:
            try:
                table = self.create_table(table_defn, throughput)
            except JSONResponseError:
                LOG.exception('Failed to create table')
                continue

            # Monitor job status:
            console.write("Table '{}' status: ".format(table.table_name))
            count = 0
            while count <= timeout:
                # Retrieve status:
                description = table.describe()
                status = description['Table']['TableStatus']

                # Update console:
                if count > 0:
                    console.write(".")
                if count == 0 or status != 'CREATING':
                    console.write(status)
                elif count >= timeout:
                    console.write("TIMEOUT")
                console.flush()

                if (
                    status != 'CREATING' or        # Creation completed
                    count >= timeout or            # We're out of time
                    len(table.schema) == 1 or      # Still processing non-blocking tables
                    table_number == len(tables)    # This is the last table anyway
                ):
                    break # We're done, proceed

                if count + wait <= timeout:
                    step = wait
                else:
                    step = timeout - count
                time.sleep(step)
                count += step

            print('', file=console) # Break line

    def drop_all_tables(self, confirm=False):
        """Delete all tables in Dynamo"""
        if confirm:
            continue_ = _confirm(
                "Drop tables [{tables}] with prefix '{prefix}' from dynamo"
                .format(
                    tables=', '.join(self.named_tables),
                    prefix=settings.DYNAMO.prefix,
                )
            )
            if not continue_:
                return False

        for table in self.tables:
            try:
                table.delete()
            except StandardError:
                LOG.warn("Error deleting table %s", table.table_name, exc_info=True)
            else:
                LOG.debug("Deleted table %s", table.table_name)

        return True

    def truncate_all_tables(self):
        if not _confirm(
            "Truncate all data from tables [{tables}] with prefix '{prefix}'"
            .format(
                tables=', '.join(self.named_tables),
                prefix=settings.DYNAMO.prefix,
            )
        ):
            return

        for table in self.tables:
            with table.batch_write() as batch:
                for item in table.scan():
                    batch.delete_item(**item.get_keys())

database = DynamoDB()


def to_epoch(date):
    """Given a datetime.date or datetime.datetime, return seconds since the
    epoch in UTC.

    """
    if date is None:
        return None
    if isinstance(date, datetime.datetime):
        # Handle datetime timezones:
        return calendar.timegm(date.utctimetuple())
    # Naively convert time-less date:
    return time.mktime(date.timetuple())


def epoch_to_datetime(epoch):
    """given seconds since the epoch in UTC, return a timezone-aware datetime"""
    if epoch is None:
        return None
    return datetime.datetime.fromtimestamp(epoch, timezone.utc)


def epoch_to_date(epoch):
    """given seconds since the epoch, return a date"""
    if epoch is None:
        return None
    return datetime.date.fromtimestamp(epoch)<|MERGE_RESOLUTION|>--- conflicted
+++ resolved
@@ -4,12 +4,8 @@
 import datetime
 import logging
 import time
-<<<<<<< HEAD
-=======
-from StringIO import StringIO
+
 from boto.exception import JSONResponseError
->>>>>>> abb8ffbc
-
 from django.conf import settings
 from django.utils import timezone
 
