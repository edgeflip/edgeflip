--- conflicted
+++ resolved
@@ -117,11 +117,10 @@
         self.assertFilter('topics[Sports]', self.operators.MAX, '0.99', topics_type)
         self.assertNotFilter('topics[Sports]', self.operators.MAX, '0.93', topics_type)
 
-<<<<<<< HEAD
     def test_standard_filter_fractional_value(self):
         self.user.gotv_score = Decimal('0.2')
         self.assertFilter('gotv_score', self.operators.MIN, '0.2')
-=======
+
     def test_standard_filter_gt_age(self):
         self.assertFilter(self.expressions.AGE, self.operators.MIN, 29)
         self.assertNotFilter(self.expressions.AGE, self.operators.GT, 29)
@@ -140,7 +139,6 @@
         self.user.state = ''
         self.assertFilter(self.expressions.STATE, self.operators.BOOL_NOT)
         self.assertNotFilter(self.expressions.STATE, self.operators.BOOL)
->>>>>>> 86c24061
 
     def test_standard_filter_missing_feature(self):
         self.assertNotFilter('not_an_option', self.operators.EQ, 1000)