--- conflicted
+++ resolved
@@ -196,16 +196,8 @@
         px4_result = celery.celery.AsyncResult(px4_task_id)
         if (px3_result.ready() and (px4_result.ready() or last_call)):
             px4_edges = px4_result.result if px4_result.successful() else []
-<<<<<<< HEAD
-
-            logger.debug(str(px3_result) + "\t" + str(px3_result.result))
-
             edgesRanked, bestCSFilter, choiceSet, allowGeneric, campaignId, contentId = px3_result.result
             if not all([edgesRanked, bestCSFilter, choiceSet]):
-=======
-            edgesRanked, edgesFiltered, bestCSFilterId, choiceSetSlug, campaignId, contentId = px3_result.result
-            if not all([edgesRanked, edgesFiltered]):
->>>>>>> 1cf1f3a7
                 return ajaxResponse('No friends identified for you.', 500, sessionId)
         else:
             if last_call and not px3_result.ready():
@@ -269,19 +261,11 @@
     ''' Receives the filtered edges, the filters used, and all the necessary
     information needed to record the campaign assignment.
     '''
-<<<<<<< HEAD
+    MAX_FACES = 50  # Totally arbitrary number to avoid going too far down the list.
     friendDicts = [ e.toDict() for e in bestCSFilter[1] ]
-    faceFriends = friendDicts[:50]           # Anyone who we might show as a face. Totally arbitrary number to avoid going too far down the list, but maybe just send them all?
+    faceFriends = friendDicts[:MAX_FACES]           # Anyone who we might show as a face. Totally arbitrary number to avoid going too far down the list, but maybe just send them all?
     allFriends = [e.toDict() for e in edgesRanked] # For the "manual add" box -- ALL friends can be included, regardless of targeting criteria or prior shares/suppressions!
-=======
-    MAX_FACES = 50  # Totally arbitrary number to avoid going too far down the list.
->>>>>>> 1cf1f3a7
-
-    # FIXME: edgesRanked is actually just px3 ranked right now!
-    friendDicts = [e.toDict() for e in edgesFiltered.edges()]
-    faceFriends = friendDicts[:numFace]            # The first set to be shown as faces
-    allFriends = friendDicts[:MAX_FACES]           # Anyone who we might show as a face.
-    pickDicts = [e.toDict() for e in edgesRanked]  # For the "manual add" box -- ALL friends can be included, regardless of targeting criteria or prior shares/suppressions!
+
 
     fbObjectTable = 'campaign_fb_objects'
     fbObjectIdx = 'campaign_fb_object_id'
