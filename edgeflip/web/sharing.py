#!/usr/bin/python
"""closer to what end user facing webapp should look like

"""

import logging
import flask
import datetime
import time

from .utils import ajaxResponse, generateSessionId, getIP

from .. import facebook
from .. import mock_facebook
from .. import ranking
from .. import database
from .. import datastructs
from .. import client_db_tools as cdb
from .. import filtering

from ..settings import config

logger = logging.getLogger(__name__)
app = flask.Flask(__name__)

MAX_FALLBACK_COUNT = 3      # move to config (or do we want it hard-coded)??

# Serves just a button, to be displayed in an iframe
@app.route("/button/<int:campaignId>/<int:contentId>")
def button(campaignId, contentId):
    """serves the button in iframe on client site"""
    # Should be able to get subdomain using the subdomain keyword in app.route()
    # but I was having some trouble getting this to work locally, even setting
    # app.config['SERVER_NAME'] = 'edgeflip.com:8080' -- should probably revisit,
    # but this hack will work for now...
    clientSubdomain = flask.request.host.split('.')[0]
    try:
        clientId = cdb.validateClientSubdomain(campaignId, contentId, clientSubdomain)
    except ValueError as e:
        return "Content not found", 404

    facesURL = cdb.getFacesURL(campaignId, contentId)
    paramsDB = cdb.dbGetClient(clientId, ['fb_app_name','fb_app_id'])[0]
    paramsDict = {'fb_app_name' : paramsDB[0], 'fb_app_id' : int(paramsDB[1])}

    # zzz Making this mayors-specific for now. Will need to fix for future clients!
    return flask.render_template('clients/demandaction/button.html', fbParams=paramsDict, goto=facesURL, campaignId=campaignId, contentId=contentId)


# Serves the actual faces & share message
@app.route("/frame_faces/<int:campaignId>/<int:contentId>")
def frame_faces(campaignId, contentId):
    """html container (iframe) for client site """
    # zzz As above, do this right (with subdomain keyword)...
    clientSubdomain = flask.request.host.split('.')[0]
    try:
        clientId = cdb.validateClientSubdomain(campaignId, contentId, clientSubdomain)
    except ValueError as e:
        return "Content not found", 404     # Better fallback here or something?

    thanksURL, errorURL = cdb.dbGetObjectAttributes('campaign_properties', ['client_thanks_url', 'client_error_url'], 'campaign_id', campaignId)[0]

    paramsDB = cdb.dbGetClient(clientId, ['fb_app_name','fb_app_id'])[0]
    paramsDict = {'fb_app_name' : paramsDB[0], 'fb_app_id' : int(paramsDB[1])}

    # zzz Making this mayors-specific for now. Will need to fix for future clients!
    return flask.render_template('clients/demandaction/frame_faces.html', fbParams=paramsDict, 
                                campaignId=campaignId, contentId=contentId,
                                thanksURL=thanksURL, errorURL=errorURL)


@app.route("/faces", methods=['POST'])
def faces():
    """return list of faces - HTML snippet"""
    logger.debug("flask.request.json: %s", str(flask.request.json))
    fbid = int(flask.request.json['fbid'])
    tok = flask.request.json['token']
    numFace = int(flask.request.json['num'])
    sessionId = flask.request.json['sessionid']
    campaignId = flask.request.json['campaignid']
    contentId = flask.request.json['contentid']
    mockMode = True if flask.request.json.get('mockmode') else False
    ip = getIP(req = flask.request)

    fbmodule = None
    if (mockMode):
        logger.info('Running in mock mode')
        fbmodule = mock_facebook
    else:
        fbmodule = facebook

    # zzz As above, do this right (with subdomain keyword)...
    clientSubdomain = flask.request.host.split('.')[0]
    try:
        clientId = cdb.validateClientSubdomain(campaignId, contentId, clientSubdomain)
    except ValueError as e:
        return "Content not found", 404     # Better fallback here or something?

    # Want to ensure mock mode can only be run in staging or local development
    if (mockMode and not (clientSubdomain == config.web.mock_subdomain)):
        return "Mock mode only allowed for the mock client.", 403

    paramsDB = cdb.dbGetClient(clientId, ['fb_app_name','fb_app_id'])[0]

    if (not sessionId):
        # If we don't have a sessionId, generate one with "content" as the button that would have pointed to this page...
        thisContent = '%s:button %s' % (paramsDB[0], flask.url_for('frame_faces', campaignId=campaignId, contentId=contentId, _external=True))
        sessionId = generateSessionId(ip, thisContent)

    # Assume we're starting with a short term token, expiring now, then try extending the
    # token. If we hit an error, proceed with what we got from the old one.
    token = datastructs.TokenInfo(tok, fbid, int(paramsDB[1]), datetime.datetime.now())
    token = fbmodule.extendTokenFb(fbid, token) or token

    """next 60 lines or so get pulled out"""

<<<<<<< HEAD
    user = None
    if (not mockMode):
        user = database.getUserDb(fbid, config['freshness'], freshnessIncludeEdge=True)

    edgesRanked = None
    if (user is None):  # not fresh or nonexistent
        logger.debug("user %s is not fresh, retrieving data from fb", fbid)
        user = fbmodule.getUserFb(fbid, token.tok)
    else:  # user is there, but may have come in as a secondary (and therefore have no edges)
        logger.debug("user %s is fresh, getting data from db", fbid)
        edgesRanked = ranking.getFriendRankingDb(user.id, requireOutgoing=False)

    if (not edgesRanked):
        logger.debug("edges for user %s is not fresh, retrieving data from fb", fbid)
        edgesUnranked = fbmodule.getFriendEdgesFb(fbid, token.tok, requireIncoming=False, requireOutgoing=False)
=======
    user = database.getUserDb(fbid, config.freshness, freshnessIncludeEdge=False)
    edgesUnranked = None
    if (user is not None): # user is there, but may have come in as a secondary (and therefore have no edges)
        logger.debug("user %s is fresh, getting data from db", fbid)
        newerThan = time.time() - config.freshness*24*60*60 # newerThan is a unix timestamp to restict edges pulled from DB
        edgesUnranked = database.getFriendEdgesDb(fbid, requireOutgoing=False, newerThan=newerThan)

    # zzz This logic depends heavily on the fact that we're using soley px3 right now
    #     (and requireOutgoing is always False above). Otherwise, the edges may have
    #     various updated dates and we could only have a small subset of them here.
    #     (I kinda at least want to know the number of friends to compare to...)
    #     We really need a better way of doing this!!!
    edgesRanked = None
    if (not edgesUnranked):
        logger.debug("edges or user info for user %s is not fresh, retrieving data from fb", fbid)
        user = facebook.getUserFb(fbid, token.tok)
        edgesUnranked = facebook.getFriendEdgesFb(fbid, token.tok, requireIncoming=False, requireOutgoing=False)
>>>>>>> 99d17dfa
        edgesRanked = ranking.getFriendRanking(edgesUnranked, requireIncoming=False, requireOutgoing=False)

        # zzz I'm a bit torn here... doing the database writes is definitely an
        #     important part of our load testing, but doing these writes risks
        #     overwriting any real users we have in the database that happen to
        #     collide with our generated fbid's. Any ideas???
        database.updateDb(user, token, edgesRanked, background=config.database.use_threads)
    else:
        edgesRanked = ranking.getFriendRanking(edgesUnranked, requireIncoming=False, requireOutgoing=False)

    return applyCampaign(edgesRanked, campaignId, contentId, sessionId, ip, fbid, numFace, paramsDB)


def applyCampaign(edgesRanked, campaignId, contentId, sessionId, ip, fbid, numFace, paramsDB, fallbackCount=0):
    """Do the work of applying campaign properties to a set of edges.
    May recursively call itself upon falling back, up to MAX_FALLBACK_COUNT times.

    Should move out of the flask app soon...
    """

    if (fallbackCount > MAX_FALLBACK_COUNT):
        raise RuntimeError("Exceeded maximum fallback count")
    
    # Get filter experiments, do assignment (and write DB)
    filterRecs = cdb.dbGetExperimentTupes('campaign_global_filters', 'campaign_global_filter_id', 'filter_id', [('campaign_id', campaignId)])
    filterExpTupes = [(r[1], r[2]) for r in filterRecs]
    globalFilterId = cdb.doRandAssign(filterExpTupes)
    cdb.dbWriteAssignment(sessionId, campaignId, contentId, 'filter_id', globalFilterId, True, 'campaign_global_filters', [r[0] for r in filterRecs], background=config.database.use_threads)

    # apply filter
    globalFilter = cdb.getFilter(globalFilterId)
    filteredEdges = globalFilter.filterEdgesBySec(edgesRanked)

    # Get choice set experiments, do assignment (and write DB)
    choiceSetRecs = cdb.dbGetExperimentTupes('campaign_choice_sets', 'campaign_choice_set_id', 'choice_set_id', [('campaign_id', campaignId)], ['allow_generic', 'generic_url_slug'])
    choiceSetExpTupes = [(r[1], r[2]) for r in choiceSetRecs]
    choiceSetId = cdb.doRandAssign(choiceSetExpTupes)
    cdb.dbWriteAssignment(sessionId, campaignId, contentId, 'choice_set_id', choiceSetId, True, 'campaign_choice_sets', [r[0] for r in filterRecs], background=config.database.use_threads)
    allowGeneric = {r[1] : [r[3], r[4]] for r in choiceSetRecs}[choiceSetId]

    # pick best choice set filter (and write DB)
    choiceSet = cdb.getChoiceSet(choiceSetId)
    try:
        bestCSFilter = choiceSet.chooseBestFilter(filteredEdges, useGeneric=allowGeneric[0], minFriends=1, eligibleProportion=1.0)
    except cdb.TooFewFriendsError as e:
        logger.info("Too few friends found for %s with campaign %s. Checking for fallback." % (fbid, campaignId))

        # Get fallback campaign_id and content_id from DB
        cmpgPropsId, fallbackCampaignId, fallbackContentId = cdb.dbGetObjectAttributes('campaign_properties', ['campaign_property_id', 'fallback_campaign_id', 'fallback_content_id'], 'campaign_id', campaignId)[0]
        # if fallback campaign_id IS NULL, nothing we can do, so just return an error.
        if (fallbackCampaignId is None):
            # zzz Obviously, do something smarter here...
            logger.info("No fallback for %s with campaign %s. Returning error to user." % (fbid, campaignId))
            thisContent = '%s:button %s' % (paramsDB[0], flask.url_for('frame_faces', campaignId=campaignId, contentId=contentId, _external=True))
            database.writeEventsDb(sessionId, campaignId, contentId, ip, fbid, [None], 'no_friends_error', int(paramsDB[1]), thisContent, None, background=config.database.use_threads)
            return ajaxResponse('No friends identified for you.', 500, sessionId)

        # if fallback content_id IS NULL, defer to current content_id
        if (fallbackContentId is None):
            fallbackContentId = contentId

        # write "fallback" assignments to DB
        cdb.dbWriteAssignment(sessionId, campaignId, contentId, 'fallback campaign', fallbackCampaignId, False, 'campaign_properties', [cmpgPropsId], background=config.database.use_threads)
        cdb.dbWriteAssignment(sessionId, campaignId, contentId, 'fallback content', fallbackContentId, False, 'campaign_properties', [cmpgPropsId], background=config.database.use_threads)

        # Recursive call with new fallbackCampaignId & fallbackContentId, incrementing fallbackCount
        return applyCampaign(edgesRanked, fallbackCampaignId, fallbackContentId, sessionId, ip, fbid, numFace, paramsDB, fallbackCount+1)

    friendDicts = [ e.toDict() for e in bestCSFilter[1] ]
    faceFriends = friendDicts[:numFace]     # The first set to be shown as faces
    allFriends = friendDicts[:50]           # Anyone who we might show as a face. Totally arbitrary number to avoid going too far down the list, but maybe just send them all?
    pickDicts = [ e.toDict() for e in edgesRanked ] # For the "manual add" box -- ALL friends can be included, regardless of targeting criteria!

    choiceSetSlug = bestCSFilter[0].urlSlug if bestCSFilter[0] else allowGeneric[1]

    fbObjectTable = 'campaign_fb_objects'
    fbObjectIdx = 'campaign_fb_object_id'
    fbObjectKeys = [('campaign_id', campaignId)]
    if (bestCSFilter[0] is None):
        # We got generic...
        logger.debug("Generic returned for %s with campaign %s." % (fbid, campaignId))
        cdb.dbWriteAssignment(sessionId, campaignId, contentId, 'generic choice set filter', None, False, 'choice_set_filters', [csf.choiceSetFilterId for csf in choiceSet.choiceSetFilters], background=config.database.use_threads)
        fbObjectTable = 'campaign_fb_objects'
        fbObjectIdx = 'campaign_fb_object_id'
    else:
        cdb.dbWriteAssignment(sessionId, campaignId, contentId, 'filter_id', bestCSFilter[0].filterId, False, 'choice_set_filters', [csf.choiceSetFilterId for csf in choiceSet.choiceSetFilters], background=config.database.use_threads)
        fbObjectKeys = [('campaign_id', campaignId), ('filter_id', bestCSFilter[0].filterId)]

    # Get FB Object experiments, do assignment (and write DB)
    fbObjectRecs = cdb.dbGetExperimentTupes(fbObjectTable, fbObjectIdx, 'fb_object_id', fbObjectKeys)
    fbObjExpTupes = [(r[1], r[2]) for r in fbObjectRecs]
    fbObjectId = int(cdb.doRandAssign(fbObjExpTupes))
    cdb.dbWriteAssignment(sessionId, campaignId, contentId, 'fb_object_id', fbObjectId, True, fbObjectTable, [r[0] for r in fbObjectRecs], background=config.database.use_threads)

    # Find template params, return faces
    fbObjectInfo = cdb.dbGetObjectAttributes('fb_object_attributes', 
                    ['og_action', 'og_type', 'sharing_prompt', 
                    'msg1_pre', 'msg1_post', 'msg2_pre', 'msg2_post'], 
                    'fb_object_id', fbObjectId)[0]

    msgParams = {
        'sharing_prompt' : fbObjectInfo[2],
        'msg1_pre' : fbObjectInfo[3],
        'msg1_post' : fbObjectInfo[4],
        'msg2_pre' : fbObjectInfo[5],
        'msg2_post' : fbObjectInfo[6]
    }
    actionParams = {
        'fb_action_type' : fbObjectInfo[0],
        'fb_object_type' : fbObjectInfo[1],
        'fb_object_url' : flask.url_for('objects', fbObjectId=fbObjectId, contentId=contentId, _external=True) + ('?csslug=%s' % choiceSetSlug if choiceSetSlug else ''),
        'fb_app_name' : paramsDB[0],
        'fb_app_id' : int(paramsDB[1])
    }
    logger.debug('fb_object_url: ' + actionParams['fb_object_url'])

    content = actionParams['fb_app_name']+':'+actionParams['fb_object_type']+' '+actionParams['fb_object_url']
    if (not sessionId):
        sessionId = generateSessionId(ip, content)

    database.writeEventsDb(sessionId, campaignId, contentId, ip, fbid, [f['id'] for f in faceFriends], 'shown', actionParams['fb_app_id'], content, None, background=config.database.use_threads)

    # zzz Making this mayors-specific for now. Will need to fix for future clients!
    return ajaxResponse(flask.render_template('clients/demandaction/faces_table.html', fbParams=actionParams, msgParams=msgParams,
                                 face_friends=faceFriends, all_friends=allFriends, pickFriends=pickDicts, numFriends=numFace), 200, sessionId)


@app.route("/objects/<fbObjectId>/<contentId>")
def objects(fbObjectId, contentId):
    """endpoint linked to on facebook.com

    redirect to client page in JS (b/c this must live on our domain for facebook to crawl)
    """
    clientId = cdb.dbGetObject('fb_objects', ['client_id'], 'fb_object_id', fbObjectId)
    if (not clientId):
        return "404 - Content Not Found", 404
    else:
        clientId = clientId[0][0]

    fbObjectInfo = cdb.dbGetObjectAttributes('fb_object_attributes', 
                    ['og_action', 'og_type', 'og_title', 'og_image', 'og_description',
                    'page_title', 'url_slug'], 
                    'fb_object_id', fbObjectId)
    paramsDB = cdb.dbGetClient(clientId, ['fb_app_name','fb_app_id'])

    if (not fbObjectInfo or not paramsDB):
        return "404 - Content Not Found", 404
    else:
        fbObjectInfo = fbObjectInfo[0]
        paramsDB = paramsDB[0]

    choiceSetSlug = flask.request.args.get('csslug', '')
    actionId = flask.request.args.get('fb_action_ids', '').split(',')[0].strip()
        # Note: could potentially be a comma-delimited list, but shouldn't be in our case...
    actionId = int(actionId) if actionId else None

    fbObjectSlug = fbObjectInfo[6]

    # Determine redirect URL
    redirectURL = cdb.getClientContentURL(contentId, choiceSetSlug, fbObjectSlug)

    if (not redirectURL):
        return "404 - Content Not Found", 404

    objParams = {
    'page_title': fbObjectInfo[5],
    'fb_action_type': fbObjectInfo[0],
    'fb_object_type': fbObjectInfo[1],
    'fb_object_title': fbObjectInfo[2],
    'fb_object_image': fbObjectInfo[3],     # zzz need to figure out if these will all be hosted locally or full URL's in DB
    'fb_object_desc': fbObjectInfo[4],
    'fb_object_url' : flask.url_for('objects', fbObjectId=fbObjectId, contentId=contentId, _external=True) + ('?csslug=%s' % choiceSetSlug if choiceSetSlug else ''),
    'fb_app_name' : paramsDB[0],
    'fb_app_id' : int(paramsDB[1])
    }

    ip = getIP(req = flask.request)
    sessionId = flask.request.args.get('efsid')
    content = '%(fb_app_name)s:%(fb_object_type)s %(fb_object_url)s' % objParams
    if (not sessionId):
        sessionId = generateSessionId(ip, content)

    # record the clickback event to the DB
    database.writeEventsDb(sessionId, None, contentId, ip, None, [None], 'clickback', objParams['fb_app_id'], content, actionId, background=config.database.use_threads)

    return flask.render_template('fb_object.html', fbParams=objParams, redirectURL=redirectURL, contentId=contentId)


@app.route('/suppress', methods=['POST'])
def suppress():
    """called when user declines a friend. returns a new friend (HTML snippet)

    """
    userid = flask.request.json['userid']
    appid = flask.request.json['appid']
    campaignId = flask.request.json['campaignid'] # This is an ID in our client DB schema
    contentId = flask.request.json['contentid'] # Also an ID in our client DB schema
    content = flask.request.json['content']     # This is a string with type & URL as passed to FB
    oldid = flask.request.json['oldid']
    sessionId = flask.request.json['sessionid']
    ip = getIP(req = flask.request)

    newid = flask.request.json['newid']
    fname = flask.request.json['fname']
    lname = flask.request.json['lname']

    if (not sessionId):
        sessionId = generateSessionId(ip, content)

    database.writeEventsDb(sessionId, campaignId, contentId, ip, userid, [oldid], 'suppressed', appid, content, None, background=config.database.use_threads)

    if (newid != ''):
        database.writeEventsDb(sessionId, campaignId, contentId, ip, userid, [newid], 'shown', appid, content, None, background=config.database.use_threads)
        return ajaxResponse(flask.render_template('new_face.html', id=newid, fname=fname, lname=lname), 200, sessionId)
    else:
        return ajaxResponse('', 200, sessionId)

@app.route('/record_event', methods=['POST'])
def recordEvent():
    """endpoint that stores client events (clicks, etc.) for analytics

    used on events that don't generate any useful data themselves
    """
    userId = flask.request.json.get('userid')
    userId = userId or None
    appId = flask.request.json['appid']
    campaignId = flask.request.json.get('campaignid')
    contentId = flask.request.json.get('contentid')
    content = flask.request.json['content']
    actionId = flask.request.json.get('actionid')
    actionId = actionId or None     # might get empty string from ajax...
    friends = [ int(f) for f in flask.request.json.get('friends', []) ]
    friends = friends or [None]
    eventType = flask.request.json['eventType']
    sessionId = flask.request.json['sessionid']
    ip = getIP(req = flask.request)

    if (eventType not in ['button_load', 'button_click', 'authorized', 'auth_fail', 'share_click', 'share_fail', 'shared', 'clickback']):
        return "Ah, ah, ah. You didn't say the magic word.", 403

    if (not sessionId):
        sessionId = generateSessionId(ip, content)

    errorMsg = flask.request.json.get('errorMsg')
    if (errorMsg):
        # may want to push these to the DB at some point, but at least for now,
        # dump them to the logs to ensure we keep the data.
        logger.error('Front-end error encountered for user %s in session %s: %s', userId, sessionId, errorMsg)

    database.writeEventsDb(sessionId, campaignId, contentId, ip, userId, friends, eventType, appId, content, actionId, background=config.database.use_threads)
    return ajaxResponse('', 200, sessionId)


@app.route("/health_check")
def health_check():
    """ELB status
    
    - if called as `/health_check?elb` just return 200
    - if called as `/health_check` return a JSON dict with status of various component
    
    """
    if 'elb' in flask.request.args:
        return "It's Alive!", 200

    components = {'database': False,
                  'facebook': False}

    # Make sure we can connect and return results from DB
    conn = database.getConn()
    try:
        curs = conn.cursor()
        curs.execute("SELECT 1+1")
        if curs.fetchone()[0] == 2:
            components['database'] = True
    finally:
        conn.rollback()

    # Make sure we can talk to FB and get simple user info back
    try:
        fbresp = facebook.getUrlFb("http://graph.facebook.com/6963")
        if int(fbresp['id']) == 6963:
            components['facebook'] = True
    except:
        # xxx do something more intelligent here?
        raise
    
    return flask.jsonify(components)
    <|MERGE_RESOLUTION|>--- conflicted
+++ resolved
@@ -114,24 +114,10 @@
 
     """next 60 lines or so get pulled out"""
 
-<<<<<<< HEAD
     user = None
     if (not mockMode):
-        user = database.getUserDb(fbid, config['freshness'], freshnessIncludeEdge=True)
-
-    edgesRanked = None
-    if (user is None):  # not fresh or nonexistent
-        logger.debug("user %s is not fresh, retrieving data from fb", fbid)
-        user = fbmodule.getUserFb(fbid, token.tok)
-    else:  # user is there, but may have come in as a secondary (and therefore have no edges)
-        logger.debug("user %s is fresh, getting data from db", fbid)
-        edgesRanked = ranking.getFriendRankingDb(user.id, requireOutgoing=False)
-
-    if (not edgesRanked):
-        logger.debug("edges for user %s is not fresh, retrieving data from fb", fbid)
-        edgesUnranked = fbmodule.getFriendEdgesFb(fbid, token.tok, requireIncoming=False, requireOutgoing=False)
-=======
-    user = database.getUserDb(fbid, config.freshness, freshnessIncludeEdge=False)
+        user = database.getUserDb(fbid, config.freshness, freshnessIncludeEdge=False)
+
     edgesUnranked = None
     if (user is not None): # user is there, but may have come in as a secondary (and therefore have no edges)
         logger.debug("user %s is fresh, getting data from db", fbid)
@@ -146,9 +132,8 @@
     edgesRanked = None
     if (not edgesUnranked):
         logger.debug("edges or user info for user %s is not fresh, retrieving data from fb", fbid)
-        user = facebook.getUserFb(fbid, token.tok)
-        edgesUnranked = facebook.getFriendEdgesFb(fbid, token.tok, requireIncoming=False, requireOutgoing=False)
->>>>>>> 99d17dfa
+        user = fbmodule.getUserFb(fbid, token.tok)
+        edgesUnranked = fbmodule.getFriendEdgesFb(fbid, token.tok, requireIncoming=False, requireOutgoing=False)
         edgesRanked = ranking.getFriendRanking(edgesUnranked, requireIncoming=False, requireOutgoing=False)
 
         # zzz I'm a bit torn here... doing the database writes is definitely an
