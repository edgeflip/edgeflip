--- conflicted
+++ resolved
@@ -6,17 +6,11 @@
 class ChoiceSetFilter(models.Model):
 
     choice_set_filter_id = models.AutoField(primary_key=True)
-<<<<<<< HEAD
-    choice_set = models.ForeignKey('ChoiceSet', null=True, blank=True)
+    choice_set = models.ForeignKey('ChoiceSet', related_name='choicesetfilters',
+                                   null=True, blank=True)
     filter = models.ForeignKey('Filter', null=True, blank=True)
     url_slug = models.CharField(max_length=64, blank=True)
     propensity_model_type = models.CharField(max_length=32, blank=True)
-=======
-    choice_set = models.ForeignKey('ChoiceSet', related_name='choicesetfilters')
-    filter = models.ForeignKey('Filter')
-    url_slug = models.CharField(max_length=64)
-    propensity_model_type = models.CharField(max_length=32, null=True)
->>>>>>> 8aef3d38
     start_dt = models.DateTimeField(auto_now_add=True)
     end_dt = models.DateTimeField(null=True, blank=True)
 
