--- conflicted
+++ resolved
@@ -1,11 +1,5 @@
 from django.conf.urls import patterns, url
 from django.views.generic import TemplateView
-<<<<<<< HEAD
-
-
-=======
->>>>>>> 2d2d2612
-
 
 # Client URLS
 urlpatterns = patterns('targetadmin.views',
@@ -93,11 +87,7 @@
         'campaign_views.campaign_wizard_finish',
         name='campaign-wizard-finish'),
     url(r'^campaign/how-it-works/$', TemplateView.as_view(template_name='targetadmin/how_it_works.html'),
-<<<<<<< HEAD
-        name='how-it-works')
-=======
         name='how-it-works'),
->>>>>>> 2d2d2612
 )
 
 urlpatterns += patterns('targetadmin.views',
