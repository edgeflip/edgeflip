
# Eventually this module should serve as the backing for a control panel API

# Will generally need to work out some auth, probably at the API level
# (including a check that requests are always consistent with the authed user)
from __future__ import absolute_import
import random
import logging
import threading

import us
import requests
from MySQLdb import IntegrityError

from civis_matcher import matcher

from edgeflip import (
<<<<<<< HEAD
    database_compat as db,
    datastructs,
=======
    database as db,
>>>>>>> a353efd0
)
from edgeflip.settings import config

from .web import utils

logger = logging.getLogger(__name__)

"""TODO: verify client_id matches between object & campaign when creating associations!"""

FILTER_LIST_DELIM = '||'  # Shouldn't move to config, since this needs to be globally used in the DB


def createClient(name, fbAppName, fbAppId, domain, subdomain, generateDefaults=False):
    """Creates a new client in the database, returning the client_id.
    Optionally, creates default objects that can be used to get up and
    running more quickly.
    """

    row = {
        'name': name,
        'fb_app_name': fbAppName,
        'fb_app_id': fbAppId,
        'domain': domain,
        'subdomain': subdomain
    }

    try:
        clientId = dbInsert('clients', 'client_id', row.keys(), [row])
    except IntegrityError as e:
        return {'error': str(e)}

    ret = {'client_id': clientId}

    if (generateDefaults):
        defaultName = 'edgeflip default'
        defaultDesc = 'Default element created by edgeflip'

        # zzz best way to get default propensity, proximity, and mix model id's (and choice set algorithms) that are created globally?

        filterId = createFilter(clientId, defaultName, defaultDesc).get('filter_id')
        choiceSetId = createChoiceSet(clientId, defaultName, defaultDesc, [(filterId, 'all', None)]).get('choice_set_id')

        row = {
            'client_id': clientId,
            'filter_id': filterId,
            'choice_set_id': choiceSetId
        }

        clientDefaultId = dbInsert('client_defaults', 'client_default_id', row.keys(), [row], 'client_id', clientId, replaceAll=True)

        ret['filter_id'] = filterId
        ret['choice_set_id'] = choiceSetId
        ret['client_default_id'] = clientDefaultId

    return ret


def validateClientSubdomain(campaignId, contentId, clientSubdomain):
    """Utility function to check that the client_id associated with
    a given campaign_id and content_id match the subdomain that the
    request came in on."""
    cmpgClientId = dbGetObject('campaigns', ['client_id'], 'campaign_id', campaignId)[0][0]
    cntClientId = dbGetObject('client_content', ['client_id'], 'content_id', contentId)[0][0]

    if (cmpgClientId != cntClientId):
        logging.error("Campaign and content must belong to the same client")
        raise ValueError("Campaign and content must belong to the same client")

    sub = dbGetClient(cmpgClientId, ['subdomain'])[0][0]

    if (sub != clientSubdomain):
        logging.error("Subdomain must match campaign's client_id")
        raise ValueError("Subdomain must match campaign's client_id")

    return cmpgClientId


def createButtonStyle(clientId, name, description, htmlFile=None, cssFile=None, metadata=None):
    """Creates a new button style record, which may specify either an HTML template
    or a CSS file to use. At present, however, only HTML templates are supported.

    htmlFile and cssFile should each be a path to a file specifying button styling to use.
    """

    if not htmlFile and not cssFile:
        raise ValueError("Must specify either an HTML File or CSS File")

    if cssFile:
        raise NotImplementedError("Sorry. Custom CSS not yet supported.")

    row = {
        'client_id': clientId,
        'name': name,
        'description': description
    }

    styleId = dbInsert('button_styles', 'button_style_id', row.keys(), [row])

    updateButtonStyleFiles(styleId, htmlFile, cssFile, replaceAll=True)
    updateMetadata('button_style_meta', 'button_style_meta_id', 'button_style_id', styleId, metadata, replaceAll=True)

    return {'button_style_id': styleId}


def updateButtonStyleFiles(styleId, htmlFile, cssFile, replaceAll=True):
    """Update the files associated with a button style"""

    row = {
        'button_style_id': styleId,
        'html_template': htmlFile,
        'css_file': cssFile
    }

    dbInsert('button_style_files', 'button_style_file_id', row.keys(), [row], 'button_style_id', styleId, replaceAll=True)

    return 1


def updateCampaignButtonStyles(campaignId, styleTupes):
    """Associate button styles with a campaign.
    Will always replace all rows associated with this campaign in the table,
    since any change affects ALL probabilities.

    styleTupes should be (button_style_id, CDF probability)
    """

    # Ensure the CDF described by these tuples is well-defined
    # before trying to insert them (this will raise an exception if not)
    checkCDF(styleTupes)

    rows = []
    for styleId, prob in styleTupes:
        rows.append({
                    'campaign_id': campaignId,
                    'button_style_id': styleId,
                    'rand_cdf': prob
                    })

    insCols = ['campaign_id', 'button_style_id', 'rand_cdf']

    dbInsert('campaign_button_styles', 'campaign_button_style_id', insCols, rows, 'campaign_id', campaignId, replaceAll=True)

    return len(rows)


def createFacesStyle(clientId, name, description, htmlFile, cssFile):
    """Right now, faces styles are hard-coded in the app."""
    raise NotImplementedError


def createFilter(clientId, name, description, features=None, metadata=None):
    """Creates a new filter associated with the given client

    features should be a list of tupes of the form: (feature, operator, value)
    """

    features = features if (features is not None) else []
    metadata = metadata if (metadata is not None) else []

    row = {
        'client_id': clientId,
        'name': name,
        'description': description
    }

    # zzz This will create the filter record, commit, then load the features & meta data
    #     would we rather the commit only happen if everything gets in?
    try:
        filterId = dbInsert('filters', 'filter_id', row.keys(), [row])
    except IntegrityError as e:
        return {'error': str(e)}

    updateFilterFeatures(filterId, features, replaceAll=True)
    updateMetadata('filter_meta', 'filter_meta_id', 'filter_id', filterId, metadata, replaceAll=True)

    return {'filter_id': filterId}


def updateFilterFeatures(filterId, features, replaceAll=False):
    """Update features that define a filter

    features should be a list of tupes of the form: (feature, operator, value)
    """

    if (not features):
        return 0    # no records to insert

    rows = []
    newFeatures = []
    for feature, operator, value in features:
        if (isinstance(value, int) or isinstance(value, long)):
            value_type = 'int'
        elif isinstance(value, float):
            value_type = 'float'
            value = '%.8f' % value
        elif isinstance(value, str):
            value_type = 'string'
        elif isinstance(value, list):
            value_type = 'list'
            value = FILTER_LIST_DELIM.join([str(v) for v in value])
        else:
            raise ValueError("Can't filter on type of %s" % value)

        # Check if we're trying to insert the same
        # feature/operator combo more than once
        if ((feature, operator) in newFeatures):
            raise ValueError("Filter features must be unique on feature & operator. Duplicate found for (%s, %s)" % (feature, operator))

        newFeatures.append((feature, operator))
        rows.append({
                    'filter_id': filterId,
                    'feature': feature,
                    'operator': operator,
                    'value': str(value),
                    'value_type': value_type
                    })

    insCols = ['filter_id', 'feature', 'operator', 'value', 'value_type']
    uniqueCols = ['feature', 'operator']

    dbInsert('filter_features', 'filter_feature_id', insCols, rows, 'filter_id', filterId, uniqueCols, replaceAll=replaceAll)

    return len(rows)


def updateCampaignGlobalFilters(campaignId, filterTupes):
    """Associate filters with a campaign.
    Will always replace all rows associated with this campaign in the table,
    since any change affects ALL probabilities.

    filterTupes should be (filter_id, CDF probability)
    """

    # Ensure the CDF described by these tuples is well-defined
    # before trying to insert them (this will raise an exception if not)
    checkCDF(filterTupes)

    rows = []
    for filterId, prob in filterTupes:
        rows.append({
                    'campaign_id': campaignId,
                    'filter_id': filterId,
                    'rand_cdf': prob
                    })

    insCols = ['campaign_id', 'filter_id', 'rand_cdf']

    dbInsert('campaign_global_filters', 'campaign_global_filter_id', insCols, rows, 'campaign_id', campaignId, replaceAll=True)

    return len(rows)


def getFilter(filterId):
    """Reads a filter from the database and returns a Filter object"""

    rows = dbGetObjectAttributes('filter_features', ['feature', 'operator', 'value', 'value_type'],
                                'filter_id', filterId)

    features = []
    for feature, operator, value, value_type in rows:
        if value_type == 'int':
            value = int(value)
        elif value_type == 'float':
            value = float(value)
        elif value_type == 'string':
            value = str(value)
        elif value_type == 'list':
            value = value.split(FILTER_LIST_DELIM)
        else:
            raise ValueError("Unknown filter value type: %s" % value_type)

        features.append((feature, operator, value))

    return Filter(filterId, features)


def createChoiceSet(clientId, name, description, filters, metadata=None):
    """Create a new choice set associated with this client

    filters is a list of tuples of the form: (filterId, urlSlug, modelType)
    """

    if (not filters):
        raise ValueError("Must associate at least one filter with a choice set")
    metadata = metadata if (metadata is not None) else []

    row = {
        'client_id': clientId,
        'name': name,
        'description': description
    }

    try:
        choiceSetId = dbInsert('choice_sets', 'choice_set_id', row.keys(), [row])
    except IntegrityError as e:
        return {'error': str(e)}

    updateChoiceSetFilters(choiceSetId, filters, replaceAll=True)
    updateMetadata('choice_set_meta', 'choice_set_meta_id', 'choice_set_id', choiceSetId, metadata, replaceAll=True)

    return {'choice_set_id': choiceSetId}


def updateChoiceSetFilters(choiceSetId, filters, replaceAll=False):
    """Update the filters that make up a given choice set, Optionally
    replacing all of the current filters or adding to the existing
    definition (note that records for filters already associated with
    the choice set and passed here in the filters list will be replaced
    in either case).

    filters should be a list of tuples of form: (filterId, urlSlug, modelType)
    """

    if (not filters):
        return 0    # no records to insert

    rows = []
    newFilters = []
    for filterId, urlSlug, modelType in filters:

        # Check if we're trying to insert the same filter more than once
        if (filterId in newFilters):
            raise ValueError("Choice set filters must be unique. Duplicate found for %s" % filterId)

        newFilters.append(filterId)
        rows.append({
                    'choice_set_id': choiceSetId,
                    'filter_id': filterId,
                    'url_slug': urlSlug,
                    'propensity_model_type': modelType
                    })

    insCols = ['choice_set_id', 'filter_id', 'url_slug', 'propensity_model_type']
    uniqueCols = ['filter_id']

    dbInsert('choice_set_filters', 'choice_set_filter_id', insCols, rows, 'choice_set_id', choiceSetId, uniqueCols, replaceAll=replaceAll)

    return len(rows)


def updateCampaignChoiceSets(campaignId, choiceSetTupes):
    """Update the choice sets associated with a campaign.
    Will always replace all rows associated with this campaign in the table,
    since any change affects ALL probabilities

    choiceSetTupes should be (choice_set_id, CDF probability, allowGeneric, genericSlug)
    In the tuples:
        allowGeneric is a boolean to specify whether the campaign should fall back to
          generic content if too few friends fall in a given choice set filter.
        genericSlug provides the url slug that should be passed through to the content URL
          in that case.
    """
    checkCDF([t[:2] for t in choiceSetTupes])

    rows = []
    for choiceSetId, prob, allowGeneric, genericSlug in choiceSetTupes:
        rows.append({
                    'campaign_id': campaignId,
                    'choice_set_id': choiceSetId,
                    'rand_cdf': prob,
                    'allow_generic': allowGeneric,
                    'generic_url_slug': genericSlug
                    })

    insCols = ['campaign_id', 'choice_set_id', 'rand_cdf', 'allow_generic', 'generic_url_slug']

    dbInsert('campaign_choice_sets', 'campaign_choice_set_id', insCols, rows, 'campaign_id', campaignId, replaceAll=True)

    return len(rows)


def getChoiceSet(choiceSetId):
    """Reads a choice set from database and returns a ChoiceSet object."""

    rows = dbGetObjectAttributes('choice_set_filters', ['choice_set_filter_id', 'filter_id', 'url_slug', 'propensity_model_type'],
                                'choice_set_id', choiceSetId)
    csFilters = [ChoiceSetFilter(r[0], r[1], r[2], r[3], filterObj=getFilter(r[1])) for r in rows]
    return ChoiceSet(choiceSetId, csFilters)


def createClientContent(clientId, name, description, url):
    """Create an entry for a piece of content on a client's server.
    This will be used to determine where to send users after they
    clickback off a share on Facebook.

    url may contain {{choice_set_slug}} and {{fb_object_slug}} to allow
    for templating of parameters to tell the client server what page to
    display to the user on their side.
    """
    if (not url):
        raise ValueError("Must provide a URL")

    row = {
        'client_id': clientId,
        'name': name,
        'description': description,
        'url': url
    }

    try:
        contentId = dbInsert('client_content', 'content_id', row.keys(), [row])
    except IntegrityError as e:
        return {'error': str(e)}

    return {'content_id': contentId}


def getClientContentURL(contentId, choiceSetFilterSlug, fbObjectSlug):
    """Return a URL for a piece of client content, with choice set and
    facebook object slugs filled in.
    """
    choiceSetFilterSlug = choiceSetFilterSlug or ''
    fbObjectSlug = fbObjectSlug or ''

    sql = "SELECT url FROM client_content WHERE content_id = %s"
    conn = db.getConn()
    curs = conn.cursor()

    try:
        curs.execute(sql, (contentId,))
        url = curs.fetchone()[0]
    finally:
        conn.rollback()

    # Fill in choice set and FB object slugs
    url = url.replace('{{choice_set_slug}}', choiceSetFilterSlug)
    url = url.replace('{{fb_obj_slug}}', fbObjectSlug)

    return url


def createCampaign(clientId, name, description, facesURL, thanksURL, errorURL, fallbackCampaign=None, fallbackContent=None, fallbackCascading=None, minFriends=1, metadata=None):
    """Create a new campaign associated with the given client.

    facesURL must be provided and specifies the page on the client's servers
    that will hold the iframe with the facces/message for sharing.
    Specifying a fallback campaign and content are optional, but can be used
    to allow for trying a second campaign if we don't have friends to return
    for the current one.
    """
    if (not facesURL):
        raise ValueError("Must specify a URL for the faces page")
    metadata = metadata if (metadata is not None) else []

    row = {
        'client_id': clientId,
        'name': name,
        'description': description
    }

    try:
        campaignId = dbInsert('campaigns', 'campaign_id', row.keys(), [row])
    except IntegrityError as e:
        return {'error': str(e)}

    updateCampaignProperties(campaignId, facesURL, thanksURL, errorURL, fallbackCampaign, fallbackContent, fallbackCascading, minFriends)
    updateMetadata('campaign_meta', 'campaign_meta_id', 'campaign_id', campaignId, metadata, replaceAll=True)

    return {'campaign_id': campaignId}


def updateCampaignProperties(campaignId, facesURL, thanksURL, errorURL, fallbackCampaign=None, fallbackContent=None, fallbackCascading=None, minFriends=1):
    """Update the properties associated with a given campaign."""
    if (not facesURL or not thanksURL or not errorURL):
        raise ValueError("Must specify URLs for the faces, thank you, and error pages")

    if (fallbackCascading is None) and (fallbackCampaign is not None):
        fallbackCascading = False

    row = {
        'campaign_id': campaignId,
        'client_faces_url': facesURL,
        'client_thanks_url': thanksURL,
        'client_error_url': errorURL,
        'fallback_campaign_id': fallbackCampaign,
        'fallback_content_id': fallbackContent,
        'fallback_is_cascading': fallbackCascading,
        'min_friends': minFriends
    }

    dbInsert('campaign_properties', 'campaign_property_id', row.keys(), [row], 'campaign_id', campaignId, replaceAll=True)

    return 1


def getFacesURL(campaignId, contentId):
    """Get the URL (on the client's servers) for the page that will hold
    the faces iframe. Add querystring parameters for the campaign_id and
    content_id that our faces page will have to pick up...
    """
    url = dbGetObjectAttributes('campaign_properties', ['client_faces_url'], 'campaign_id', campaignId)[0][0]
    if (url.find('?') == -1):
        url += '?'
    else:
        url += '&'

    slug = utils.encodeDES('%s/%s' % (campaignId, contentId))

    return url + 'efcmpgslug=' + str(slug)


def checkRequiredFbObjAttributes(attributes):
    """Helper function to check that an atrribute dictionary being used to
    define a Facebook object contains all the required pieces of information.
    """
    required_attributes = ['og_action', 'og_type', 'og_title', 'og_image', 'og_description', 'sharing_prompt']
    for attr in required_attributes:
        if (not attributes.get(attr)):
            raise ValueError("Must specify %s for the Facebook object." % attr)


def createFacebookObject(clientId, name, description, attributes, metadata=None):
    """Create a new Facebook object associated with the client. This determines
    both what will actually be shared on facebook and the prompt & suggested
    messages for our sharing page (since those should relate to each other)

    attributes is a dictionary of the various attributes of the object, too
    numerous to include as separate parameters to the function."""

    checkRequiredFbObjAttributes(attributes)
    metadata = metadata if (metadata is not None) else []

    row = {
        'client_id': clientId,
        'name': name,
        'description': description
    }

    try:
        fbObjectId = dbInsert('fb_objects', 'fb_object_id', row.keys(), [row])
    except IntegrityError as e:
        return {'error': str(e)}

    updateFacebookObjectAttributes(fbObjectId, attributes)
    updateMetadata('fb_object_meta', 'fb_object_meta_id', 'fb_object_id', fbObjectId, metadata, replaceAll=True)

    return {'fb_object_id': fbObjectId}


def updateFacebookObjectAttributes(fbObjectId, attributes):
    """Update the attributes associated with an existing Facebook object"""
    checkRequiredFbObjAttributes(attributes)

    row = attributes
    row['fb_object_id'] = fbObjectId

    dbInsert('fb_object_attributes', 'fb_object_attributes_id', row.keys(), [row], 'fb_object_id', fbObjectId, replaceAll=True)

    return 1


def updateCampaignFacebookObjects(campaignId, filter_fbObjTupes=None, genericTupes=None):
    """Update the facebook objects associated with a given campaign.
    Will always replace all rows associated with this campaign in the table,
    since any change affects ALL probabilities

    filter_fbObjTupes should be a dictionary: {filter_id : [(fb_object_id, CDF Prob)]}

    TODO: Should probably include check against DB to ensure objects are provided for
          ALL choice set filters that have been associated with the campaign
          (otherwise, someone could come in, get assigned to a set of friends, but have
          no facebook object to share with them!)
    """
    for filterId, tupes in filter_fbObjTupes.items():
        checkCDF(tupes)
    if (genericTupes):
        checkCDF(genericTupes)

    numRows = 0

    if (filter_fbObjTupes):
        filter_rows = []
        for filterId, tupes in filter_fbObjTupes.items():
            for fbObjectId, prob in tupes:
                filter_rows.append({
                    'campaign_id': campaignId,
                    'filter_id': filterId,
                    'fb_object_id': fbObjectId,
                    'rand_cdf': prob
                })

        filter_insCols = ['campaign_id', 'filter_id', 'fb_object_id', 'rand_cdf']
        dbInsert('campaign_fb_objects', 'campaign_fb_object_id', filter_insCols, filter_rows, 'campaign_id', campaignId, replaceAll=True)
        numRows = len(filter_rows)

    if (genericTupes):
        generic_rows = []
        for fbObjectId, prob in genericTupes:
            generic_rows.append({
                'campaign_id': campaignId,
                'fb_object_id': fbObjectId,
                'rand_cdf': prob
            })

        generic_insCols = ['campaign_id', 'fb_object_id', 'rand_cdf']
        dbInsert('campaign_generic_fb_objects', 'campaign_generic_fb_object_id', generic_insCols, generic_rows, 'campaign_id', campaignId, replaceAll=True)
        numRows += len(generic_rows)

    return numRows

"""
NOTE:
Will also need functions for models/algorithms,
but punting on those for now...
"""


def dbGetClient(clientId, cols):
    """Get the specified columns associated with a client_id"""
    sql = "SELECT " + ', '.join(cols) + " FROM clients WHERE client_id = %s"
    conn = db.getConn()
    curs = conn.cursor()

    try:
        curs.execute(sql, (clientId,))
        ret = curs.fetchall()
    finally:
        conn.rollback()

    return ret


def dbGetObject(table, cols, objectIndex, objectId):
    """Get the specified columns associated with a given current object.
    For instance, might call: dbGetObject('filters', ['name', 'description'], 'filter_id', 42)
    """
    #SQLi
    sql = "SELECT " + ', '.join(cols) + " FROM " + table + " WHERE " + objectIndex + "= %s" + " AND NOT is_deleted"
    conn = db.getConn()
    curs = conn.cursor()

    try:
        curs.execute(sql, (objectId,))
        ret = curs.fetchall()
    finally:
        conn.rollback()

    return ret


def dbGetObjectAttributes(table, cols, objectIndex, objectId):
    """Get the specified columns associated with a given object's attributes.
    This is mainly distinguished from above by referencing "end_dt" to determine that a
    row is current, rather than an object's "is_deleted" field. Could probably combine
    this with above with an extra param for that...

    Example call: dbGetObjectAttributes('filter_features', ['feature', 'operator', 'value', 'value_type'], 'filter_id', 23)
    """
    #SQLi
    sql = "SELECT " + ', '.join(cols) + " FROM " + table + " WHERE " + objectIndex + "= %s" + " AND end_dt IS NULL"
    conn = db.getConn()
    curs = conn.cursor()

    try:
        curs.execute(sql, (objectId,))
        ret = curs.fetchall()
    finally:
        conn.rollback()

    return ret


def dbGetExperimentTupes(table, index, objectKey, keyTupes, extraCols=None):
    """Get the rows that define an A/B test over a certain object type.

    index is the column name for the table's index, used to track the
      records that define the experiment in logging.
    objectKey is the column name for the object type that is being
      chosen experimentally.
    keyTupes defines the scope of the experiment and can be
      [(campaign_id, id)] or [(campaign_id, id), (filter_id, id)]
      (the latter is in case of FB Object)
    extraCols is optional and provided to allow for grabbing additional
      info that is specified at the level of the experiment (such as the
      'allow_generic' field for choice sets)

    Example call: dbGetExperimentTupes('camapign_global_filters', 'campaign_global_filter_id', 'filter_id', [('campaign_id', 16)])
    """
    where = ' AND '.join(['='.join(map(str, t)) for t in keyTupes])
    ecsql = ''
    if (extraCols):
        ecsql = ', ' + ', '.join(extraCols)
    #SQLi
    sql = "SELECT " + index + ", " + objectKey + ", rand_cdf" + ecsql + " FROM " + table + " WHERE " + where + " AND end_dt IS NULL"
    conn = db.getConn()
    curs = conn.cursor()

    try:
        curs.execute(sql)
        ret = curs.fetchall()   # returns (index, object_id, cdf_prob)
    finally:
        conn.rollback()

    tupes = sorted([(r[1], r[2]) for r in ret], key=lambda t: t[1])
    checkCDF(tupes)

    return ret


def dbWriteAssignment(sessionId, campaignId, contentId, featureType, featureRow, randomAssign, chosenFromTable, chosenFromRows, background=False):
    """Record an assignment to a given condition to the database.
    Used for logging and later experimental purposes.

    This function simply passes parameters through to _dbWriteAssignment()
    either in the current thread or a background one, depending on the
    background parameter's value"""
    if (background):
        t = threading.Thread(target=_dbWriteAssignment, args=(sessionId, campaignId, contentId, featureType, featureRow, randomAssign, chosenFromTable, chosenFromRows))
        t.daemon = False
        t.start()
        logger.debug("dbWriteAssignment() spawning background thread %d for %s:%s from session %s", t.ident, featureType, featureRow, sessionId)
        return 0
    else:
        logger.debug("dbWriteAssignment() foreground thread %d for %s:%s from session %s", threading.current_thread().ident, featureType, featureRow, sessionId)
        return _dbWriteAssignment(sessionId, campaignId, contentId, featureType, featureRow, randomAssign, chosenFromTable, chosenFromRows)


# helper function that may get run in a background thread
def _dbWriteAssignment(sessionId, campaignId, contentId, featureType, featureRow, randomAssign, chosenFromTable, chosenFromRows):
    """Function that actually records an assignment to the database."""
    conn = db.getConn()
    curs = conn.cursor()

    row = {
        'session_id': sessionId,
        'campaign_id': campaignId,
        'content_id': contentId,
        'feature_type': featureType,
        'feature_row': featureRow,
        'random_assign': randomAssign,
        'chosen_from_table': chosenFromTable,
        'chosen_from_rows': str(sorted([int(r) for r in chosenFromRows]))
    }
    sql = """INSERT INTO assignments (session_id, campaign_id, content_id, feature_type, feature_row, random_assign, chosen_from_table, chosen_from_rows)
                VALUES (%(session_id)s, %(campaign_id)s, %(content_id)s, %(feature_type)s, %(feature_row)s, %(random_assign)s, %(chosen_from_table)s, %(chosen_from_rows)s) """

    try:
        curs.execute(sql, row)
        conn.commit()
    except:
        conn.rollback()
        raise

    logger.debug("_dbWriteAssignment() thread %d wrote %s:%s assignment from session %s", threading.current_thread().ident, featureType, featureRow, sessionId)

    return 1


def dbWriteUserClient(fbid, clientId, background=False):
    """Record an association between a primary user and a client.

    This function simply passes parameters through to _dbWriteUserClient()
    either in the current thread or a background one, depending on the
    background parameter's value"""
    if (background):
        t = threading.Thread(target=_dbWriteUserClient, args=(fbid, clientId))
        t.daemon = False
        t.start()
        logger.debug("dbWriteUserClient() spawning background thread %d for fbid %s and client_id %s", t.ident, fbid, clientId)
        return 0
    else:
        logger.debug("dbWriteUserClient() foreground thread %d for fbid %s and client_id %s", threading.current_thread().ident, fbid, clientId)
        return _dbWriteUserClient(fbid, clientId)


# helper function that may get run in a background thread
def _dbWriteUserClient(fbid, clientId):
    """Function that actually records a user-client association.
    Note that this is doing an "upsert" since we want to avoid
    duplicating entries if the user has connected with this
    client previously.
    """
    conn = db.getConn()
    curs = conn.cursor()

    row = {
        'fbid': fbid,
        'client_id': clientId
    }

    # Note -- the ON DUPLICATE KEY UPDATE here is basically just
    #         being used to ignore a duplicate row. Doing this
    #         rather than INSERT IGNORE since the latter will
    #         ignore any and all errors (not just duplicate keys)
    sql = """INSERT INTO user_clients (fbid, client_id)
                VALUES (%(fbid)s, %(client_id)s)
                ON DUPLICATE KEY UPDATE fbid=fbid """

    try:
        curs.execute(sql, row)
        conn.commit()
    except:
        conn.rollback()
        raise

    logger.debug("_dbWriteUserClient() thread %d wrote association between fbid %s and client %s", threading.current_thread().ident, fbid, clientId)

    return 1


def updateMetadata(table, index, objectCol, objectId, metadata, replaceAll=False):
    """Update the metadata table for a given object."""

    if (not metadata):
        return 0    # no records to insert

    rows = []
    newNames = []
    for name, value in metadata:

        # Check if we're trying to insert the same key more than once
        if (name in newNames):
            raise ValueError("Names must be unique for metadata. Duplicate found for %s in %s" % (name, table))

        newNames.append(name)
        rows.append({
            objectCol: objectId,
            'name': name,
            'value': value
        })

    insCols = [objectCol, 'name', 'value']
    uniqueCols = ['name']

    dbInsert(table, index, insCols, rows, objectCol, objectId, uniqueCols, replaceAll=replaceAll)

    return len(rows)


def doRandAssign(tupes):
    """takes a set of tuples of (id, cdf probability) and chooses one id randomly"""

    tupes = sorted(tupes, key=lambda t: t[1])   # ensure sorted by CDF Probability
    checkCDF(tupes)

    rand = random.random()

    # Pick out smallest probability greater than (or equal to) random number
    for objId, prob in tupes:
        if prob >= rand:
            return objId

    raise CDFProbsError("Math must be broken if we got here...")


def checkCDF(tupes):
    """Takes tuples of (id, CDF Probability) and ensures the CDF is well-defined"""

    probs = sorted([t[1] for t in tupes])
    if (min(probs) <= 0):
        raise CDFProbsError("Zero or negative probabilities detected")
    if (max(probs) != 1.0):
        raise CDFProbsError("Max probability is not 1.0")
    if (len(probs) != len(set(probs))):
        raise CDFProbsError("Duplicate values found in CDF")


def dbSetEndDate(table, index, endIds):
    """Set the end_dt for a set of records, removing them from use."""

    conn = db.getConn()
    curs = conn.cursor()

    sql = "UPDATE" + table + "SET end_dt = CURRENT_TIMESTAMP WHERE " + index + " IN (" + ','.join([str(i) for i in endIds]) + ")" # SQLi

    try:
        curs.execute(sql)
        conn.commit()
    except:
        conn.rollback()
        raise
    else:
        return len(endIds)


def dbInsert(table, index, insCols, rows, objectCol=None, objectId=None, uniqueCols=None, replaceAll=False):
    """Insert rows into the specified table.
       If replaceAll is true, any current records associated with the given object
       will be removed (by setting their end_dt). Otherwise, if uniqueCols are specified,
       only existing records that conflict with new ones will be removed.
       """

    rows = rows if (rows is not None) else []

    conn = db.getConn()
    curs = conn.cursor()

    #SQLi
    insSQL = "INSERT INTO " + table + " (" + ', '.join(insCols) + ") VALUES (" + ', '.join([' %(' + c + ')s' for c in insCols]) + ")"

    try:
        replaceIds = []
        if (uniqueCols and not replaceAll):
            #SQLi
            curs.execute("SELECT " + index + ", " + ', '.join(uniqueCols) + " FROM " + table + " WHERE " + objectCol + " = %s" + " AND end_dt IS NULL FOR UPDATE", (objectId,))
            currRecs = {tuple(r[1:]): int(r[0]) for r in curs}

            for row in rows:
                repId = currRecs.get(tuple(row[u] for u in uniqueCols))
                replaceIds += [repId] if repId is not None else []

        if (replaceAll):
            prepsql = "UPDATE " + table + " SET end_dt = CURRENT_TIMESTAMP WHERE " + objectCol + " IN (" + str(objectId) + ")" # SQLi
        elif (replaceIds):
            prepsql = "UPDATE " + table + " SET end_dt = CURRENT_TIMESTAMP WHERE " + index + " IN (" + ','.join([str(i) for i in replaceIds]) + ")" # SQLi
        else:
            prepsql = None

        if (prepsql):
            logging.debug(prepsql)
            curs.execute(prepsql)
        for row in rows:
            logging.debug(insSQL)
            logging.debug(row)
            curs.execute(insSQL, row)
        newId = curs.lastrowid

        conn.commit()
    except:
        conn.rollback()
        raise
    else:
        return newId


def civisFilter(edges, feature, operator, score_value):
    ''' Performs a match against the Civis API and retrieves the score for a
    given user
    '''
    people_dict = {'people': {}}
    for edge in edges:
        user = edge.secondary
        user_dict = {}
        if user.birthday:
            user_dict['birth_month'] = '%02d' % user.birthday.month
            user_dict['birth_year'] = str(user.birthday.year)
            user_dict['birth_day'] = '%02d' % user.birthday.day

        if not user.state or not user.city:
            continue

        state = us.states.lookup(user.state)
        user_dict['state'] = state.abbr if state else None
        user_dict['city'] = user.city
        user_dict['first_name'] = user.fname
        user_dict['last_name'] = user.lname
        people_dict['people'][user.id] = user_dict

    try:
        cm = matcher.CivisMatcher()
        results = cm.bulk_match(people_dict)
    except requests.RequestException:
        logger.exception('Failed to contact Civis')
        return []
    except matcher.MatchException:
        logger.exception('Matcher Error!')
        return []

    valid_ids = []
    for key, value in results.items():
        scores = getattr(value, 'scores', None)
        filter_feature = scores.get(feature) if scores else None
        if scores and float(filter_feature.get(operator, 0)) >= float(score_value):
            valid_ids.append(str(key))

    return [x for x in edges if str(x.secondary.id) in valid_ids]


class Filter(object):
    def __init__(self, filterId, features):
        """A class to hold filters and associated functionality

        filterId should be the ID from our database
        features should be a list of tupes: [(feature, operator, value)]
        """
        self.filterId = int(filterId)
        self.features = features

    def _standard_filter(self, user, feature, operator, value):
        if not hasattr(user, feature):
            return False

        user_val = getattr(user, feature)

        if operator == 'min':
            return user_val >= value

        elif operator == 'max':
            return user_val <= value

        elif operator == 'eq':
            return user_val == value

        elif operator == 'in':
            return user_val in value

    def filterEdgesBySec(self, edges):
        """Given a list of edge objects, return those objects for which
        the secondary passes the current filter."""
        if not self.features:
            return edges
        for feature, operator, value in self.features:
            if feature in config.filtering.civis_filters:
                edges = civisFilter(edges, feature, operator, value)
            # Standard min/max/eq/in filters below
            else:
                edges = [x for x in edges if self._standard_filter(
                    x.secondary, feature, operator, value)]
        return edges


class ChoiceSetFilter(Filter):
    def __init__(self, choiceSetFilterId, filterId, urlSlug, modelType=None, features=None, filterObj=None):
        """A class to hold filters associated with a choice set
        (in particular, this means holding onto a choice_set_filter_id,
        a url slug, and a propensity model type).

        May be initialized with either an existing Filter object or
        a list of feature tuples of form [(feature, operator, value)]"""

        if (features is not None and filterObj is not None):
            raise ValueError("Only specify one of features or filterObj")
        elif (features is not None):
            super(ChoiceSetFilter, self).__init__(filterId, features)
        elif (filterObj is not None):
            super(ChoiceSetFilter, self).__init__(filterId, filterObj.features)
        else:
            raise ValueError("Must specify either features or filterObj")

        self.choiceSetFilterId = int(choiceSetFilterId)
        self.urlSlug = urlSlug
        self.modelType = modelType


class ChoiceSet(object):
    def __init__(self, choiceSetId, choiceSetFilters):
        """A class to represent choice sets and associated choice logic.

        choiceSetId refers to the id for this choice set in our DB.
        choiceSetFilters should be a list of ChoiceSetFilter objects
        """
        self.choiceSetId = int(choiceSetId)
        self.choiceSetFilters = choiceSetFilters
        self.sortFunc = lambda el: (len(el), sum([e.score for e in el]) / len(el) if el else 0)

    def chooseBestFilter(self, edges, useGeneric=False, minFriends=2, eligibleProportion=0.5):
        """Determine the best choice set filter from a list of edges based on
        the filter that passes the largest number of secondaries (average score
        is used for tie breaking)

        useGeneric specifies whether the choice set should fall back to friends
          who fall in ANY bin if there not enough friends in a single bin.
        minFriends is the minimum number of friends that must be returned,
          otherwise, we'll raise a TooFewFriendsError.
        eligibleProportion specifies the top fraction (based on score) of friends
          that should even be considered here (if we want to restrict only to
          those friends with a reasonable proximity to the primary).
        """
        edgesSort = sorted(edges, key=lambda x: x.score, reverse=True)
        elgCount = int(len(edges) * eligibleProportion)
        edgesElg = edgesSort[:elgCount]  # only grab the top x% of the pool

        filteredEdges = [(f, f.filterEdgesBySec(edgesElg)) for f in self.choiceSetFilters]
        sortedFilters = sorted(filteredEdges, key=lambda t: self.sortFunc(t[1]), reverse=True)

        if (len(sortedFilters[0][1]) < minFriends):

            if (not useGeneric):
                raise TooFewFriendsError("Too few friends were available after filtering")

            genericFriends = set(e.secondary.id for t in sortedFilters for e in t[1])
            if (len(genericFriends) < minFriends):
                raise TooFewFriendsError("Too few friends were available after filtering")
            else:
                return (None, [e for e in edgesElg if e.secondary.id in genericFriends])

        return sortedFilters[0]


class TieredEdges(object):
    """Quick little class to hold tuples of edges in different tiers
    and return useful things like a list of secondary Id's as well
    as the ability to re-rank the edges within the tiers"""

    def __init__(self, edges=None, **kwargs):
        """Initialize the object with the top tier"""
        self.tiers = []
        if kwargs:
            edges = edges if edges else []
            kwargs['edges'] = edges
            self.tiers.append(kwargs)

    def __len__(self):
        return len([e for t in self.tiers for e in t['edges']])

    def appendTier(self, edges, **kwargs):
        """Append a new tier to the end"""
        edges = edges if edges else []
        kwargs['edges'] = edges
        self.tiers.append(kwargs)

    def edges(self):
        return [e for t in self.tiers for e in t['edges']]

    def secondaries(self):
        return [e.secondary for t in self.tiers for e in t['edges']]

    def secondaryIds(self):
        return [e.secondary.id for t in self.tiers for e in t['edges']]

    def rerankEdges(self, new_edge_ranking):
        """Re-ranks the edges within the tiers. For instance, if
        the tiers were generated using px3 scores but px4 has now
        become available, we can maintain the tiers while providing
        a better order within them."""

        for tier in self.tiers:
            edge_list = tier['edges'][:]    # copying - need the original order below
            tier_edge_ids = set([e.secondary.id for e in edge_list])
            new_order = []

            for e in new_edge_ranking:
                if e.secondary.id in tier_edge_ids:
                    new_order.append(e)
                    tier_edge_ids.remove(e.secondary.id)

            if tier_edge_ids:
                # the new ranking was missing some edges. Note it in
                # the logs, then iterate through the original order and
                # append the remaining edges to the end of the list
                logger.info("%s edges missing from new edge rankings for user %s!", len(tier_edge_ids), edge_list[0].primary.id)
                for e in edge_list:
                    if e.secondary.id in tier_edge_ids:
                        new_order.append(e)
                        tier_edge_ids.remove(e.secondary.id)

            tier['edges'] = new_order


class TooFewFriendsError(Exception):
    """Too few friends found in picking best choice set filter"""
    pass


class CDFProbsError(Exception):
    """CDF defined by provided experimental probabilities is not well-defined"""
    pass<|MERGE_RESOLUTION|>--- conflicted
+++ resolved
@@ -15,12 +15,7 @@
 from civis_matcher import matcher
 
 from edgeflip import (
-<<<<<<< HEAD
     database_compat as db,
-    datastructs,
-=======
-    database as db,
->>>>>>> a353efd0
 )
 from edgeflip.settings import config
 
