from __future__ import absolute_import
from datetime import timedelta

import celery
from celery.utils.log import get_task_logger
from django.conf import settings
from django.db.models.loading import get_model

from targetshare import models
from targetshare.integration import facebook
from targetshare.tasks import db

logger = get_task_logger(__name__)


def proximity_rank_three(mock_mode, fbid, token, **kwargs):
    ''' Builds the px3 crawl and filtering chain '''
    chain = (
        px3_crawl.s(mock_mode, fbid, token) |
        perform_filtering.s(fbid=fbid, **kwargs)
    )
    task = chain.apply_async()
    return task


@celery.task(default_retry_delay=1, max_retries=3)
def px3_crawl(mockMode, fbid, token):
    """Crawl and rank a user's network to proximity level three."""
    fb_client = facebook.mock_client if mockMode else facebook.client
    try:
        user = fb_client.get_user(fbid, token['token'])
        edges_unranked = fb_client.get_friend_edges(
            user,
            token['token'],
            require_incoming=False,
            require_outgoing=False
        )
    except IOError as exc:
        px3_crawl.retry(exc=exc)

    return models.datastructs.EdgeAggregate.rank(
        edges_unranked,
        require_incoming=False,
        require_outgoing=False,
    )


@celery.task
def perform_filtering(edgesRanked, campaignId, contentId, fbid, visit_id, numFace,
                      fallbackCount=0, already_picked=None,
<<<<<<< HEAD
                      visit_type='targetshare.Visit', s3_match=False):
    """Filter the given, ranked, Edges according to the configuration of the
    specified Campaign.
=======
                      visit_type='targetshare.Visit', cache_match=False):
    ''' Performs the filtering that web.sharing.applyCampaign formerly handled
    in the past.
>>>>>>> abb8ffbc

    """
    if fallbackCount > settings.MAX_FALLBACK_COUNT:
        # zzz Be more elegant here if cascading?
        raise RuntimeError("Exceeded maximum fallback count")

    app, model_name = visit_type.split('.')
    interaction = get_model(app, model_name).objects.get(pk=visit_id)

    campaign = models.relational.Campaign.objects.get(campaign_id=campaignId)
    client = campaign.client
    client_content = models.relational.ClientContent.objects.get(content_id=contentId)
    already_picked = already_picked or models.datastructs.TieredEdges()

    # Get fallback & threshold info about this campaign from the DB
    properties = campaign.campaignproperties.get()
    fallback_cascading = properties.fallback_is_cascading
    fallback_content_id = properties.fallback_content_id

    if properties.fallback_is_cascading and (properties.fallback_campaign is None):
        logger.error("Campaign %s expects cascading fallback, but fails to specify fallback campaign.",
                     campaignId)
        fallback_cascading = None

    # if fallback content_id IS NULL, defer to current content_id
    if (properties.fallback_content is None and
            properties.fallback_campaign is not None):
        fallback_content_id = contentId

    # For a cascading fallback, take any friends at all for
    # the current campaign to append to the list. Otherwise,
    # use the minFriends parameter as the threshold for errors.
    minFriends = 1 if fallback_cascading else properties.min_friends

    # Check if any friends should be excluded for this campaign/content combination
    exclude_friends = set(models.relational.FaceExclusion.objects.filter(
        fbid=fbid,
        campaign=campaign,
        content=client_content,
    ).values_list('friend_fbid', flat=True))
    exclude_friends = exclude_friends.union(already_picked.secondary_ids)    # avoid re-adding if already picked
    edges_eligible = [
        edge for edge in edgesRanked if edge.secondary.fbid not in exclude_friends
    ]

    # Get filter experiments, do assignment (and write DB)
    global_filter = campaign.campaignglobalfilters.random_assign()
    interaction.assignments.create_managed(
        campaign=campaign,
        content=client_content,
        feature_row=global_filter,
        chosen_from_rows=campaign.campaignglobalfilters,
    )

    # apply filter
    filtered_edges = global_filter.filter_edges_by_sec(edges_eligible)

    # Get choice set experiments, do assignment (and write DB)
    campaign_choice_sets = campaign.campaignchoicesets.all()
    choice_set = campaign_choice_sets.random_assign()
    interaction.assignments.create_managed(
        campaign=campaign,
        content=client_content,
        feature_row=choice_set,
        chosen_from_rows=campaign.campaignchoicesets,
    )
    allow_generic = {
        option.choice_set.pk: [option.allow_generic, option.generic_url_slug]
        for option in campaign_choice_sets
    }[choice_set.pk]

    # pick best choice set filter (and write DB)
    bestCSFilter = None
    try:
        bestCSFilter = choice_set.choose_best_filter(
            filtered_edges, useGeneric=allow_generic[0],
            minFriends=minFriends, eligibleProportion=1.0,
            cache_match=cache_match
        )

        choice_set_slug = bestCSFilter[0].url_slug if bestCSFilter[0] else allow_generic[1]
        best_csf_id = bestCSFilter[0].filter_id if bestCSFilter[0] else None

        already_picked += models.datastructs.TieredEdges(
            edges=bestCSFilter[1],
            bestCSFilterId=best_csf_id,
            choiceSetSlug=choice_set_slug,
            campaignId=campaignId,
            contentId=contentId
        )
    except models.relational.ChoiceSet.TooFewFriendsError:
        logger.info("Too few friends found for %s with campaign %s. Checking for fallback.",
                    fbid, campaignId)

    if bestCSFilter:
        if bestCSFilter[0] is None:
            # We got generic...
            logger.debug("Generic returned for %s with campaign %s.", fbid, campaignId)
            interaction.assignments.create_managed(
                campaign=campaign,
                content=client_content,
                feature_row=None,
                random_assign=False,
                chosen_from_rows=choice_set.choicesetfilters,
                feature_type='generic choice set filter',
            )
        else:
            interaction.assignments.create_managed(
                campaign=campaign,
                content=client_content,
                feature_row=bestCSFilter[0].filter_id,
                random_assign=False,
                chosen_from_rows=choice_set.choicesetfilters,
            )

    slotsLeft = numFace - len(already_picked)

    if slotsLeft > 0 and fallback_cascading:
        # We still have slots to fill and can fallback to do so

        # write "fallback" assignments to DB
        interaction.assignments.create(
            campaign=campaign,
            content=client_content,
            feature_type='cascading fallback campaign',
            feature_row=properties.fallback_campaign.pk,
            chosen_from_table='campaign_properties',
            chosen_from_rows=[properties.pk],
            random_assign=False,
        )
        interaction.assignments.create(
            campaign=campaign,
            content=client_content,
            feature_type='cascading fallback content',
            feature_row=fallback_content_id,
            chosen_from_table='campaign_properties',
            chosen_from_rows=[properties.pk],
            random_assign=False,
        )

        # Recursive call with new fallbackCampaignId & fallback_content_id,
        # incrementing fallbackCount
        return perform_filtering(
            edgesRanked,
            properties.fallback_campaign.pk,
            fallback_content_id,
            fbid,
            visit_id,
            numFace,
            fallbackCount + 1,
            already_picked,
        )

    elif len(already_picked) < minFriends:
        # We haven't found enough friends to satisfy the campaign's
        # requirement, so need to fallback

        # if fallback campaign_id IS NULL, nothing we can do, so just return an error.
        if properties.fallback_campaign is None:
            # zzz Obviously, do something smarter here...
            logger.info(
                "No fallback for %s with campaign %s. Returning error to user.",
                fbid,
                campaignId
            )
            # zzz ideally, want this to be the full URL with
            #     flask.url_for(), but complicated with Celery...
            thisContent = '%s:button /frame_faces/%s/%s' % (
                client.fb_app_name,
                campaignId,
                contentId
            )
            interaction.events.create(
                campaign_id=campaignId,
                client_content_id=contentId,
                content=thisContent,
                event_type='no_friends_error'
            )
            return (None, None, None, None, campaignId, contentId)

        # write "fallback" assignments to DB
        interaction.assignments.create(
            campaign=campaign,
            content=client_content,
            feature_type='cascading fallback campaign',
            feature_row=properties.fallback_campaign.pk,
            chosen_from_table='campaign_properties',
            chosen_from_rows=[properties.pk],
            random_assign=False,
        )
        interaction.assignments.create(
            campaign=campaign,
            content=client_content,
            feature_type='fallback campaign',
            feature_row=fallback_content_id,
            chosen_from_table='campaign_properties',
            chosen_from_rows=[properties.pk],
            random_assign=False,
        )

        # If we're not cascading, no one is already picked.
        # If we're here, should probably always be the case that
        # fallback_cascading is False, but do the check to be safe...
        already_picked = already_picked if fallback_cascading else None

        # Recursive call with new fallbackCampaignId & fallback_content_id,
        # incrementing fallbackCount
        return perform_filtering(
            edgesRanked,
            properties.fallback_campaign.pk,
            fallback_content_id,
            fbid,
            visit_id,
            numFace,
            fallbackCount + 1,
            already_picked,
        )

    else:
        # We're done cascading and have enough friends, so time to return!

        # Might have cascaded beyond the point of having new friends to add,
        # so pick up various return values from the last tier with friends.
        last_tier = already_picked[-1]

        return (
            edgesRanked,
            already_picked,
            last_tier['bestCSFilterId'],
            last_tier['choiceSetSlug'],
            last_tier['campaignId'],
            last_tier['contentId'],
        )


@celery.task(default_retry_delay=1, max_retries=3)
def proximity_rank_four(mockMode, fbid, token):
    """Crawl and rank a user's network to proximity level four, and persist the
    User, secondary Users, Token and Edges to the database.

    """
    fb_client = facebook.mock_client if mockMode else facebook.client
    try:
        user = fb_client.get_user(fbid, token['token'])
        # FIXME: When PX5 comes online, this get_friend_edges call could return
        # insufficient results from the px5 crawls. We'll need to check the
        # length of the edges list against a friends count from FB.
        edges_unranked = models.datastructs.Edge.get_friend_edges(
            user,
            require_incoming=True,
            require_outgoing=False,
            max_age=timedelta(days=settings.FRESHNESS),
        )
        if not edges_unranked:
            edges_unranked = fb_client.get_friend_edges(
                user,
                token['token'],
                require_incoming=True,
                require_outgoing=False,
            )
    except IOError as exc:
        proximity_rank_four.retry(exc=exc)

    edges_ranked = models.datastructs.EdgeAggregate.rank(
        edges_unranked,
        require_incoming=True,
        require_outgoing=False,
    )

    db.delayed_save.delay(token, overwrite=True)
    db.upsert.delay(user)
    db.upsert.delay([edge.secondary for edge in edges_ranked])
    db.update_edges.delay(edges_ranked)

    return edges_ranked<|MERGE_RESOLUTION|>--- conflicted
+++ resolved
@@ -48,15 +48,9 @@
 @celery.task
 def perform_filtering(edgesRanked, campaignId, contentId, fbid, visit_id, numFace,
                       fallbackCount=0, already_picked=None,
-<<<<<<< HEAD
-                      visit_type='targetshare.Visit', s3_match=False):
+                      visit_type='targetshare.Visit', cache_match=False):
     """Filter the given, ranked, Edges according to the configuration of the
     specified Campaign.
-=======
-                      visit_type='targetshare.Visit', cache_match=False):
-    ''' Performs the filtering that web.sharing.applyCampaign formerly handled
-    in the past.
->>>>>>> abb8ffbc
 
     """
     if fallbackCount > settings.MAX_FALLBACK_COUNT:
