from django.db import models


class ClientDefault(models.Model):

    client_default_id = models.AutoField(primary_key=True)
<<<<<<< HEAD
    client = models.ForeignKey('Client', null=True, blank=True)
    button_style = models.ForeignKey('ButtonStyle', null=True, blank=True)
    faces_style = models.ForeignKey('FacesStyle', null=True, blank=True)
    propensity_model = models.ForeignKey('PropensityModel', null=True,
                                         blank=True)
    proximity_model = models.ForeignKey('ProximityModel', null=True, blank=True)
    mix_model = models.ForeignKey('MixModel', null=True, blank=True)
    filter = models.ForeignKey('Filter', null=True, blank=True)
    choice_set = models.ForeignKey('ChoiceSet', null=True, blank=True)
    choice_set_algorithm = models.ForeignKey('ChoiceSetAlgorithm',
                                             null=True, blank=True)
=======
    client = models.ForeignKey('Client', related_name='clientdefaults')
    button_style = models.ForeignKey('ButtonStyle', null=True)
    faces_style = models.ForeignKey('FacesStyle', null=True)
    propensity_model = models.ForeignKey('PropensityModel', null=True)
    proximity_model = models.ForeignKey('ProximityModel', null=True)
    mix_model = models.ForeignKey('MixModel', null=True)
    filter = models.ForeignKey('Filter', null=True)
    choice_set = models.ForeignKey('ChoiceSet', null=True)
    choice_set_algorithm = models.ForeignKey('ChoiceSetAlgorithm', null=True)
>>>>>>> 8aef3d38
    start_dt = models.DateTimeField(auto_now_add=True)
    end_dt = models.DateTimeField(null=True, blank=True)

    class Meta(object):
        app_label = 'targetshare'
        db_table = 'client_defaults'<|MERGE_RESOLUTION|>--- conflicted
+++ resolved
@@ -4,8 +4,8 @@
 class ClientDefault(models.Model):
 
     client_default_id = models.AutoField(primary_key=True)
-<<<<<<< HEAD
-    client = models.ForeignKey('Client', null=True, blank=True)
+    client = models.ForeignKey('Client', related_name='clientdefaults',
+                               null=True, blank=True)
     button_style = models.ForeignKey('ButtonStyle', null=True, blank=True)
     faces_style = models.ForeignKey('FacesStyle', null=True, blank=True)
     propensity_model = models.ForeignKey('PropensityModel', null=True,
@@ -16,17 +16,6 @@
     choice_set = models.ForeignKey('ChoiceSet', null=True, blank=True)
     choice_set_algorithm = models.ForeignKey('ChoiceSetAlgorithm',
                                              null=True, blank=True)
-=======
-    client = models.ForeignKey('Client', related_name='clientdefaults')
-    button_style = models.ForeignKey('ButtonStyle', null=True)
-    faces_style = models.ForeignKey('FacesStyle', null=True)
-    propensity_model = models.ForeignKey('PropensityModel', null=True)
-    proximity_model = models.ForeignKey('ProximityModel', null=True)
-    mix_model = models.ForeignKey('MixModel', null=True)
-    filter = models.ForeignKey('Filter', null=True)
-    choice_set = models.ForeignKey('ChoiceSet', null=True)
-    choice_set_algorithm = models.ForeignKey('ChoiceSetAlgorithm', null=True)
->>>>>>> 8aef3d38
     start_dt = models.DateTimeField(auto_now_add=True)
     end_dt = models.DateTimeField(null=True, blank=True)
 
