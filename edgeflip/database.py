#!/usr/bin/python
"""
.. envvar:: database.use_threads

    should work be done in background threads. Respected by some parts of the code, other modules, etc. and some not?
"""

import sys
import time
import logging
import datetime
import threading
import MySQLdb as mysql
import flask

from . import datastructs
from .settings import config

logger = logging.getLogger(__name__)

# `threading.local` for db connections created outside of flask. gross.
_non_flask_threadlocal = threading.local()

def _make_connection():
    """makes a connection to mysql, based on configuration. For internal use.

    :rtype: mysql connection object

    """

    return mysql.connect(config['dbhost'], config['dbuser'], config['dbpass'], config['dbname'], charset="utf8", use_unicode=True)

def getConn():
    """return a connection for this thread.

    All calls from the same thread return the same connection object. Do not save these or pass them around (esp. b/w threads!).

    You are responsible for managing the state of your connection; it may be cleaned up (rollback()'d , etc.) on thread destruction, but you shouldn't rely on such things.
    """
    try:
        conn = flask.g.conn
    except RuntimeError as err:
        # xxx gross, le sigh
        if err.message != "working outside of request context":
            raise
        else:
            # we are in a random thread the code spawned off from
            # $DIETY knows where. Here, have a connection:
            logger.debug("You made a database connection from random thread %d, and should feel bad about it.", threading.current_thread().ident)
            try:
                return _non_flask_threadlocal.conn
            except AttributeError:
                conn = _non_flask_threadlocal.conn = _make_connection()
    except AttributeError:
        # we are in flask-managed thread, which is nice.
        # create a new connection & save it for reuse
        conn = flask.g.conn = _make_connection()

    return conn

class Table(object):
    """represents a Table

    """
    def __init__(self, name, cols=None, indices=None, key=None, otherStmts=None):
        cols = cols if cols is not None else []
        indices = indices if indices is not None else []
        key = key if key is not None else []
<<<<<<< HEAD

=======
        otherStmts = otherStmts if otherStmts is not None else []
         
>>>>>>> 310784e9
        self.name = name
        self.colTups = []
        self.addCols(cols)
        self.indices = []
        for col in indices:
            self.addIndex(col)
        self.keyCols = key
        self.otherStmts = otherStmts
    def addCols(self, cTups):  # colTups are (colName, colType) or (colName, colType, colDefault)
        for cTup in cTups:
            if (len(cTup) == 2):
                cTup = (cTup[0], cTup[1], None)
            self.colTups.append(cTup)
    def addCol(self, colName, colType, colDefault=None):
        self.addCols([(colName, colType, colDefault)])
    def addIndex(self, colName):
        self.indices.append(colName)
    def setKey(self, cols):
        self.keyCols = cols
    def getKey(self):
        return self.keyCols
    def sqlCreate(self):
        sys.stderr.write("colTups: " + str(self.colTups) + "\n")
        sql = "CREATE TABLE " + self.name
        sql += " ("
        colSqls = []
        for colName, colType, colDefault in self.colTups:
            colSql = colName + " " + colType
            if (colDefault is not None):
                colSql += " DEFAULT " + colDefault
            colSqls.append(colSql)
        sql += ", ".join(colSqls)
        if (self.indices):  # , INDEX(colA), INDEX(colB)
            sql += ", " + ", ".join([ "INDEX(" + c + ")" for c in self.indices ])
        if (self.keyCols):  # PRIMARY KEY (colA, colB)
            sql += ", PRIMARY KEY (" + ", ".join(self.keyCols) + ")"
        sql += ") "
        return sql
    def sqlDrop(self):
        return "DROP TABLE IF EXISTS " + self.name

TABLES = dict()

# datastructs.UserInfo
TABLES['users'] =     Table(name='users',
                            cols=[
                                ('fbid', 'BIGINT'),
                                ('fname', 'VARCHAR(128)'),
                                ('lname', 'VARCHAR(128)'),
                                ('email', 'VARCHAR(256)'),
                                ('gender', 'VARCHAR(8)'),
                                ('birthday', 'DATE'),
                                ('city', 'VARCHAR(32)'),
                                ('state', 'VARCHAR(32)'),
                                ('updated', 'TIMESTAMP', 'CURRENT_TIMESTAMP ON UPDATE CURRENT_TIMESTAMP')
                            ],
                            key=['fbid'])

# datastructs.Tokens
TABLES['tokens'] =    Table(name='tokens',
                            cols=[
                                ('fbid', 'BIGINT'),
                                ('appid', 'BIGINT'),
                                ('ownerid', 'BIGINT'),
                                ('token', 'VARCHAR(512)'),
                                ('expires', 'DATETIME'),
                                ('updated', 'TIMESTAMP', 'CURRENT_TIMESTAMP ON UPDATE CURRENT_TIMESTAMP')
                            ],
                            key=['fbid', 'appid', 'ownerid'])

# raw data behind datastructs.Edge*
# Given how we pull data from this table, it's really very helpful to have unique keys with both column orders
# (ideally, (fbid_target, fbid_source) would be the primary given that we'll more often specify fbid_target in
# a where clause in real time (eg if only grabbing px3 or 4), but probably not a huge deal)
TABLES['edges'] =     Table(name='edges',
                            cols=[
                                ('fbid_source', 'BIGINT'),
                                ('fbid_target', 'BIGINT'),
                                ('post_likes', 'INTEGER'),
                                ('post_comms', 'INTEGER'),
                                ('stat_likes', 'INTEGER'),
                                ('stat_comms', 'INTEGER'),
                                ('wall_posts', 'INTEGER'),
                                ('wall_comms', 'INTEGER'),
                                ('tags', 'INTEGER'),
                                ('photos_target', 'INTEGER'),
                                ('photos_other', 'INTEGER'),
                                ('mut_friends', 'INTEGER'),
                                ('updated', 'TIMESTAMP', 'CURRENT_TIMESTAMP ON UPDATE CURRENT_TIMESTAMP')
                            ],
                            key=['fbid_source', 'fbid_target'],
                            otherStmts=["CREATE UNIQUE INDEX targ_source ON edges (fbid_target, fbid_source)"])

# user activity tracking
TABLES['events'] =    Table(name='events',
                            cols=[
                                ('session_id', 'VARCHAR(128)'),
                                ('campaign_id', 'INT'),
                                ('content_id', 'INT'),
                                ('ip', 'VARCHAR(32)'),
                                ('fbid', 'BIGINT'),
                                ('friend_fbid', 'BIGINT'),
                                ('type', 'VARCHAR(64)'),
                                ('appid', 'BIGINT'),
                                ('content', 'VARCHAR(128)'),
                                ('activity_id', 'BIGINT'),
                                ('updated', 'TIMESTAMP', 'CURRENT_TIMESTAMP ON UPDATE CURRENT_TIMESTAMP')
                            ],
                            indices=['session_id', 'campaign_id', 'content_id', 'fbid', 'friend_fbid', 'activity_id'])

# The actual messages shared on facebook
TABLES['share_messages'] =  Table(name='share_messages',
                                  cols = [
                                        ('activity_id', 'BIGINT'),
                                        ('fbid', 'BIGINT'),
                                        ('campaign_id', 'INT'),
                                        ('content_id', 'INT'),
                                        ('message', 'VARCHAR(4096)'),
                                        ('updated', 'TIMESTAMP', 'CURRENT_TIMESTAMP')
                                  ],
                                  indices=['fbid', 'campaign_id', 'content_id'],
                                  key=['activity_id'])

# Secondaries who should be excluded from future share suggestions
TABLES['face_exclusions'] =     Table(name='face_exclusions',
                                      cols=[
                                            ('fbid', 'BIGINT'),
                                            ('campaign_id', 'INT'),
                                            ('content_id', 'INT'),
                                            ('friend_fbid', 'BIGINT'),
                                            ('reason', 'VARCHAR(512)'),
                                            ('updated', 'TIMESTAMP', 'CURRENT_TIMESTAMP')
                                      ],
                                      key=['fbid', 'campaign_id', 'content_id', 'friend_fbid'])


# Reset the DB by dropping and recreating tables
def dbSetup(tableKeys=None):
    """creates tables"""

    conn = getConn()
    curs = conn.cursor()
    if (tableKeys is None):
        tableKeys = TABLES.keys()
    for tabName in tableKeys:
        tab = TABLES[tabName]
        sql = tab.sqlDrop()
        sys.stderr.write(sql + "\n")
        curs.execute(sql)
        sql = tab.sqlCreate()
        sys.stderr.write(sql + "\n")
        curs.execute(sql)
        for stmt in tab.otherStmts:
            curs.execute(stmt)
    conn.commit()

def dbMigrate():
    """migrate from old (pre token_table) schema


    XXX I can probably die!
    """
    conn = getConn()
    curs = conn.cursor()

    # Terrible to hard-code this in here, but this method is only refering to
    # records that would have been generated in the past with this app id anyway
    # and I'm trying to move to supporting different app id's in the database.
    # At some point, it should probably be moved to a separate migration script
    # and archived...
    fbAppId = 471727162864364

    # create the new token table
    dbSetup(tableKeys=["tokens"])

    # rename users table, create new
    curs.execute("RENAME TABLE users TO users_OLD")
    dbSetup(tableKeys=["users"])

    #copy existing tokens from the old users table to the new tokens table
    curs.execute("SELECT fbid, token FROM users_OLD WHERE (token IS NOT NULL)")
    tok_fbid = {}
    for fbid, tok in curs.fetchall():
        token = datastructs.TokenInfo(tok, fbid, fbAppId, datetime.datetime(2013, 6, 1))
        user = datastructs.UserInfo(fbid, None, None, None, None, None, None, None)
        updateTokensDb(curs, [user], token)
        tok_fbid[tok] = fbid
    curs.execute("SELECT fbid, friend_token FROM users_OLD WHERE (friend_token IS NOT NULL)")
    for fbid, tokFriend in curs.fetchall():
        if (tokFriend in tok_fbid):
            owner = tok_fbid[tokFriend] # I think this is meant to be tok_fbid[tokFriend] not tok_fbid[token]...
            token = datastructs.TokenInfo(tokFriend, owner, fbAppId, datetime.datetime(2013, 6, 1))
            user = datastructs.UserInfo(fbid, None, None, None, None, None, None, None)
            updateTokensDb(curs, [user], token)

    # insert old user rows into new table
    sql = """
        INSERT INTO users (fbid, fname, lname, gender, birthday, city, state)
            SELECT fbid, fname, lname, gender, CASE WHEN birthday='None' THEN NULL ELSE birthday END, city, state
            FROM users_OLD
    """
    curs.execute(sql)

    """Not migrating the actual edge and event records?"""

    # rename edges table, create new
    curs.execute("RENAME TABLE edges TO edges_OLD")
    dbSetup(tableKeys=["edges"])

    # rename events table, create new
    curs.execute("RENAME TABLE events TO events_OLD")
    dbSetup(tableKeys=["events"])

    return




def getUserTokenDb(userId, appId):
    """grab the "best" token from the tokens table

    For now, it simply grabs all non-expired tokens and orders them by
    primary status (whether owner matches user), followed by updated date.

    :rtype: datastructs.TokenInfo
    """
    conn = getConn()
    curs = conn.cursor()
    ts = time.time()
    sql = "SELECT token, ownerid, unix_timestamp(expires) FROM tokens WHERE fbid=%s AND unix_timestamp(expires)>%s AND appid=%s "
    params = (userId, ts, appId)
    sql += "ORDER BY (CASE WHEN fbid=ownerid THEN 0 ELSE 1 END), updated DESC"
    curs.execute(sql, params)
    rec = curs.fetchone()
    if (rec is None):
        ret = None
    else:
        expDate = datetime.datetime.utcfromtimestamp(rec[2])
        ret = datastructs.TokenInfo(rec[0], rec[1], appId, expDate)
    return ret


def getUserDb(userId, freshnessDays=36525, freshnessIncludeEdge=False): # 100 years!
    """
    :rtype: datastructs.UserInfo

    freshness - how recent does data need to be? returns None if not fresh enough
    """

    conn = getConn()

    freshnessDate = datetime.datetime.utcnow() - datetime.timedelta(days=freshnessDays)
    logger.debug("getting user %s, freshness date is %s (GMT)" % (userId, freshnessDate.strftime("%Y-%m-%d %H:%M:%S")))
    sql = """SELECT fbid, fname, lname, email, gender, birthday, city, state, unix_timestamp(updated) FROM users WHERE fbid=%s"""

    curs = conn.cursor()
    curs.execute(sql, (userId,))
    rec = curs.fetchone()
    if (rec is None):
        return None
    else:
        fbid, fname, lname, email, gender, birthday, city, state, updated = rec
        updated = datetime.datetime.utcfromtimestamp(updated)
        logger.debug("getting user %s, update date is %s (GMT)" % (userId, updated.strftime("%Y-%m-%d %H:%M:%S")))

        if (updated <= freshnessDate):
            return None
        else:
            """We want freshnessIncludeEdge to go away! (should just get the edges & check them separately)"""
            if (freshnessIncludeEdge):
                curs.execute("SELECT min(unix_timestamp(updated)) as freshnessEdge FROM edges WHERE fbid_source=%s OR fbid_target=%s", (userId, userId))
                rec = curs.fetchone()

                updatedEdge = datetime.datetime.utcfromtimestamp(rec[0])
                if (updatedEdge is None) or (updatedEdge < freshnessDate):
                    return None

        # if we made it here, we're fresh
        return datastructs.UserInfo(fbid, fname, lname, email, gender, birthday, city, state)


def getFriendEdgesDb(primId, requireOutgoing=False, newerThan=0):
    """return list of datastructs.Edge objects for primaryId user

    """

    conn = getConn()

    edges = []  # list of edges to be returned
    primary = getUserDb(primId)

    curs = conn.cursor()
    sqlSelect = """
            SELECT e.fbid_source, e.fbid_target,
                    e.post_likes, e.post_comms, e.stat_likes, e.stat_comms, 
                    e.wall_posts, e.wall_comms, e.tags, 
                    e.photos_target, e.photos_other, e.mut_friends, 
                    unix_timestamp(e.updated),
                    u.fname, u.lname, u.email, u.gender, u.birthday, u.city, u.state
            FROM edges e
            JOIN users u
    """

    sql = sqlSelect + \
        " ON e.fbid_source = u.fbid" + \
        " WHERE unix_timestamp(e.updated)>%s AND e.fbid_target=%s"
    params = (newerThan, primId)
    secId_edgeCountsIn = {}
    secId_userInfo = {}
    curs.execute(sql, params)
    for rec in curs: # here, the secondary is the source, primary is the target
        secId, primId, iPstLk, iPstCm, iStLk, iStCm, \
            iWaPst, iWaCm, iTags, iPhOwn, iPhOth, iMuts, iUpdated, \
            fname, lname, email, gender, birthday, city, state = rec
        edgeCountsIn = datastructs.EdgeCounts(secId, primId,
                                              iPstLk, iPstCm, iStLk, iStCm, iWaPst, iWaCm,
                                              iTags, iPhOwn, iPhOth, iMuts)
        secInfo = datastructs.UserInfo(secId, fname, lname, email, gender, birthday, city, state)

        secId_edgeCountsIn[secId] = edgeCountsIn
        secId_userInfo[secId] = secInfo

    if (not requireOutgoing):
        for secId, edgeCountsIn in secId_edgeCountsIn.items():
            logger.debug("Got secondary info & incoming edge for %s----%s from the database.", primary.id, secId)
            edges.append(datastructs.Edge(primary, secId_userInfo[secId], edgeCountsIn, None))

    else:
        sql = sqlSelect + \
            " ON e.fbid_target = u.fbid" + \
            " WHERE unix_timestamp(e.updated)>%s AND e.fbid_source=%s"
        params = (newerThan, primId)
        curs.execute(sql, params)
        for rec in curs: # here, primary is the source, secondary is target
            primId, secId, oPstLk, oPstCm, oStLk, oStCm, \
                oWaPst, oWaCm, oTags, oPhOwn, oPhOth, oMuts, oUpdated, \
                fname, lname, email, gender, birthday, city, state = rec
            edgeCountsOut = datastructs.EdgeCounts(primId, secId,
                                                   oPstLk, oPstCm, oStLk, oStCm, oWaPst, oWaCm,
                                                   oTags, oPhOwn, oPhOth, oMuts)
            secondary = datastructs.UserInfo(secId, fname, lname, email, gender, birthday, city, state)

            # zzz This will simply ignore edges where we've crawled the outgoing edge but not 
            #     the incoming one (eg, with the current primary as someone else's secondary) 
            #     That could happen either if this primary is totally new OR if it's a new 
            #     friend who came in as a primary after friending the current primary.
            edgeCountsIn = secId_edgeCountsIn.get(secId)
            if edgeCountsIn is not None:
                logger.debug("Got secondary info & bidirectional edge for %s----%s from the database.", primary.id, secId)
                edges.append(datastructs.Edge(primary, secondary, edgeCountsIn, edgeCountsOut))
            else:
                logger.warning("Edge skipped: no incoming data found for %s----%s.", primary.id, secId)
    return edges

# helper function that may get run in a background thread
def _updateDb(user, token, edges):
    """takes datastructs.* and writes to database
    """
    tim = datastructs.Timer()
    conn = getConn()
    curs = conn.cursor()

    try:
        updateTokensDb(curs, [user], token)
        updateUsersDb(curs, [user])
        tCount = updateTokensDb(curs, [e.secondary for e in edges], token)
        fCount = updateUsersDb(curs, [e.secondary for e in edges])
        eCount = updateFriendEdgesDb(curs, edges)
        conn.commit()
    except:
        conn.rollback()
        raise

    logger.debug("_updateDB() thread %d updated %d friends, %d tokens, %d edges for user %d (took %s)" %
                    (threading.current_thread().ident, fCount, tCount, eCount, user.id, tim.elapsedPr()))
    return eCount


def updateDb(user, token, edges, background=False):
    """calls _updateDb maybe in thread

    """

    if (background):
        t = threading.Thread(target=_updateDb, args=(user, token, edges))
        t.daemon = False
        t.start()
        logger.debug("updateDb() spawning background thread %d for user %d", t.ident, user.id)
        return 0
    else:
        logger.debug("updateDb() foreground thread %d for user %d", threading.current_thread().ident, user.id)
        return _updateDb(user, token, edges)

def updateFriendEdgesDb(curs, edges):
    """update edges table

    """

    writeCount = 0
    for e in edges:
        for counts in [e.countsIn, e.countsOut]:
            if (counts is not None):
                col_val = {
                    'fbid_source': counts.sourceId,
                    'fbid_target': counts.targetId,
                    'post_likes': counts.postLikes,
                    'post_comms': counts.postComms,
                    'stat_likes': counts.statLikes,
                    'stat_comms': counts.statComms,
                    'wall_posts': counts.wallPosts,
                    'wall_comms': counts.wallComms,
                    'tags': counts.tags,
                    'photos_target': counts.photoTarget,
                    'photos_other': counts.photoOther,
                    'mut_friends': counts.mutuals,
                    'updated': None     # Force DB to change updated to current_timestamp
                                        # even if rest of record is identical. Depends on
                                        # MySQL handling of NULLs in timestamps and feels
                                        # a bit ugly...
                }
                writeCount += upsert(curs, "edges", col_val)
    return writeCount


def updateUsersDb(curs, users):
    """update users table

    """

    updateCount = 0
    for u in users:
        col_val = {
            'fname': u.fname,
            'lname': u.lname,
            'email': u.email,
            'gender': u.gender,
            'birthday': u.birthday,
            'city': u.city,
            'state': u.state
        }
        # Only include columns with non-null (or empty/zero) values
        # to ensure a NULL can never overwrite a non-null
        col_val = { k : v for k,v in col_val.items() if v }
        col_val['fbid'] = u.id
        col_val['updated'] = None   # Force DB to change updated to current_timestamp
                                    # even if rest of record is identical. Depends on
                                    # MySQL handling of NULLs in timestamps and feels
                                    # a bit ugly...
        updateCount += upsert(curs, 'users', col_val)
    return updateCount

def updateTokensDb(curs, users, token):
    """update tokens table"""

    insertedTokens = 0
    for user in users:
        col_val = {
            'fbid': user.id,
            'appid': token.appId,
            'ownerid': token.ownerId,
            'token':token.tok,
            'expires': token.expires,
            'updated' : None    # Force DB to change updated to current_timestamp
                                # even if rest of record is identical. Depends on
                                # MySQL handling of NULLs in timestamps and feels
                                # a bit ugly...
        }
        insertedTokens += upsert(curs, "tokens", col_val)
    return insertedTokens

#todo: implement colsCoalesce
def upsert(curs, table, col_val, coalesceCols=None):
    """perform an insert or update in one statement to avoid race condtions and allow for queued sql writes

    generates sql like:
        INSERT INTO tableguy (keycol, valcol1, valcol2) VALUES (%s, %s, %s)
        ON DUPLICATE KEY UPDATE valcol1=%s, valcol2=%s
    which must be given params:
        (keyval, val1, val2, val1, val2)

    keyCols specifies key columns
    coalesceCols specifies columns that should be coalesced instead of overwritten (TODO)
    """
    keyColNames = TABLES[table].getKey()
    valColNames = [ c for c in col_val.keys() if c not in set(keyColNames) ]
    keyColVals = [ col_val[c] for c in keyColNames ]
    valColVals = [ col_val[c] for c in valColNames ]
    keyColWilds = [ '%s' for c in keyColNames ]
    valColWilds = [ '%s' for c in valColNames ]

    # SQLi
    sql = "INSERT INTO " + table + " (" + ", ".join(keyColNames + valColNames) + ") "
    sql += "VALUES (" + ", ".join(keyColWilds + valColWilds) + ") "
    sql += "ON DUPLICATE KEY UPDATE " + ", ".join([ c + "=%s" for c in valColNames])
    params = keyColVals + valColVals + valColVals
    logger.debug("upsert sql: " + sql + " " + str(params))

    try:
        curs.execute(sql, params)
        curs.connection.commit() #zzz if we're going to commit, we should prob be passing the connection around
    except mysql.Error as e:
        logger.error("error upserting: " + str(e))
        return 0

    # zzz curs.rowcount returns 2 for a single "upsert" if it updates, 1 if it inserts
    #     but we only want to count either case as a single affected row...
    #     (see: http://dev.mysql.com/doc/refman/5.5/en/insert-on-duplicate.html)
    return 1 if curs.rowcount else 0



# helper function that may get run in a background thread
def _writeEventsDb(sessionId, campaignId, contentId, ip, userId, friendIds, eventType, appId, content, activityId):
    """update events table

    """

    tim = datastructs.Timer()
    conn = getConn()
    curs = conn.cursor()

    rows = [{'sessionId': sessionId, 'campaignId' : campaignId, 'contentId' : contentId,
             'ip': ip, 'userId': userId, 'friendId': friendId,
             'eventType': eventType, 'appId': appId, 'content': content, 'activityId': activityId
            } for friendId in friendIds]
    sql = """INSERT INTO events (session_id, campaign_id, content_id, ip, fbid, friend_fbid, type, appid, content, activity_id)
                VALUES (%(sessionId)s, %(campaignId)s, %(contentId)s, %(ip)s, %(userId)s, %(friendId)s, %(eventType)s, %(appId)s, %(content)s, %(activityId)s) """

    insertCount = 0
    for row in rows:
        curs.execute(sql, row)
        conn.commit()
        insertCount += 1

    logger.debug("_writeEventsDb() thread %d updated %d %s event(s) from session %s", threading.current_thread().ident, insertCount, eventType, sessionId)

    return insertCount

def writeEventsDb(sessionId, campaignId, contentId, ip, userId, friendIds, eventType, appId, content, activityId, background=False):
    """calls _writeEventsDb maybe in a thread

    """
    # friendIds should be a list (as we may want to write multiple shares or suppressions at the same time)
    if (background):
        t = threading.Thread(target=_writeEventsDb,
                             args=(sessionId, campaignId, contentId, ip, userId, friendIds, eventType, appId, content, activityId))
        t.daemon = False
        t.start()
        logger.debug("writeEventsDb() spawning background thread %d for %s event from session %s", t.ident, eventType, sessionId)
        return 0
    else:
        logger.debug("writeEventsDb() foreground thread %d for %s event from session %s", threading.current_thread().ident, eventType, sessionId)
        return _writeEventsDb(sessionId, campaignId, contentId, ip, userId, friendIds, eventType, appId, content, activityId)


# helper function that may get run in a background thread
def _writeShareMsgDb(activityId, userId, campaignId, contentId, shareMsg):
    """update share_messages table

    """

    conn = getConn()
    curs = conn.cursor()

    row = {
            'activityId': activityId, 'userId': userId,
            'campaignId': campaignId, 'contentId': contentId,
            'shareMsg': shareMsg
          }
    sql = """INSERT IGNORE INTO share_messages (activity_id, fbid, campaign_id, content_id, message)
                VALUES (%(activityId)s, %(userId)s, %(campaignId)s, %(contentId)s, %(shareMsg)s) """

    curs.execute(sql, row)
    conn.commit()
    insertCount = 1

    logger.debug("_writeShareMsgDb() thread %d wrote share message for FB action %s", threading.current_thread().ident, activityId)

    return insertCount

def writeShareMsgDb(activityId, userId, campaignId, contentId, shareMsg, background=False):
    """calls _writeShareMsgDb maybe in a thread

    """

    if (background):
        t = threading.Thread(target=_writeShareMsgDb,
                             args=(activityId, userId, campaignId, contentId, shareMsg))
        t.daemon = False
        t.start()
        logger.debug("writeShareMsgDb() spawning background thread %d for FB action %s", t.ident, activityId)
        return 0
    else:
        logger.debug("writeShareMsgDb() foreground thread %d for FB action %s", threading.current_thread().ident, activityId)
        return _writeShareMsgDb(activityId, userId, campaignId, contentId, shareMsg)


def getFaceExclusionsDb(userId, campaignId, contentId):
    """returns the set of friends to not show as faces for a given primary user
        sharing a certain piece of content under a certain campaign"""

    conn = getConn()
    curs = conn.cursor()

    sql = "SELECT friend_fbid FROM face_exclusions WHERE fbid=%s AND campaign_id=%s AND content_id=%s"
    vals = [userId, campaignId, contentId]

    curs.execute(sql, vals)
    res = curs.fetchall()
    conn.commit()

    excludeFriends = set([rec[0] for rec in res])
    return excludeFriends

# helper function that may get run in a background thread
def _writeFaceExclusionsDb(userId, campaignId, contentId, friendIds, reason):
    """update events table

    """

    # zzz Could run into trouble here with the insert-ignores in the case where
    #     someone suppressed a friend, but then later added them manually. The
    #     front-end behavior will still be correct, but we'll only show the initial
    #     reason why they should be excluded in this table. Probably not a big deal,
    #     but worth keeping in mind that this table is NOT a complete record of all
    #     the shares and suppressions -- that lives in the events table.

    conn = getConn()
    curs = conn.cursor()

    rows = [{
             'userId': userId, 'campaignId' : campaignId, 'contentId' : contentId,
             'friendId': friendId, 'reason': reason
            } for friendId in friendIds]
    sql = """INSERT IGNORE INTO face_exclusions (fbid, campaign_id, content_id, friend_fbid, reason)
                VALUES (%(userId)s, %(campaignId)s, %(contentId)s, %(friendId)s, %(reason)s) """

    insertCount = 0
    for row in rows:
        curs.execute(sql, row)
        conn.commit()
        insertCount += 1

    logger.debug("_writeFaceExclusionsDb() thread %d updated %d %s exclusions from user %s", threading.current_thread().ident, insertCount, reason, userId)

    return insertCount

def writeFaceExclusionsDb(userId, campaignId, contentId, friendIds, reason, background=False):
    """calls _writeFaceExclusionsDb maybe in a thread

    """
    # friendIds should be a list (as we may want to write multiple shares or suppressions at the same time)
    # reason should be 'shared' or 'suppressed'. In principle, could be something like 'shown X times but never shared'
    #       (though this would take a lot more juggling with who is being shown in the current session!)
    if (background):
        t = threading.Thread(target=_writeFaceExclusionsDb,
                             args=(userId, campaignId, contentId, friendIds, reason))
        t.daemon = False
        t.start()
        logger.debug("writeFaceExclusionsDb() spawning background thread %d for %s exclusions from user %s", t.ident, reason, userId)
        return 0
    else:
        logger.debug("writeFaceExclusionsDb() foreground thread %d for %s exclusions from user %s", threading.current_thread().ident, reason, userId)
        return _writeFaceExclusionsDb(userId, campaignId, contentId, friendIds, reason)
<|MERGE_RESOLUTION|>--- conflicted
+++ resolved
@@ -66,12 +66,8 @@
         cols = cols if cols is not None else []
         indices = indices if indices is not None else []
         key = key if key is not None else []
-<<<<<<< HEAD
-
-=======
         otherStmts = otherStmts if otherStmts is not None else []
-         
->>>>>>> 310784e9
+
         self.name = name
         self.colTups = []
         self.addCols(cols)
@@ -366,9 +362,9 @@
     curs = conn.cursor()
     sqlSelect = """
             SELECT e.fbid_source, e.fbid_target,
-                    e.post_likes, e.post_comms, e.stat_likes, e.stat_comms, 
-                    e.wall_posts, e.wall_comms, e.tags, 
-                    e.photos_target, e.photos_other, e.mut_friends, 
+                    e.post_likes, e.post_comms, e.stat_likes, e.stat_comms,
+                    e.wall_posts, e.wall_comms, e.tags,
+                    e.photos_target, e.photos_other, e.mut_friends,
                     unix_timestamp(e.updated),
                     u.fname, u.lname, u.email, u.gender, u.birthday, u.city, u.state
             FROM edges e
@@ -414,9 +410,9 @@
                                                    oTags, oPhOwn, oPhOth, oMuts)
             secondary = datastructs.UserInfo(secId, fname, lname, email, gender, birthday, city, state)
 
-            # zzz This will simply ignore edges where we've crawled the outgoing edge but not 
-            #     the incoming one (eg, with the current primary as someone else's secondary) 
-            #     That could happen either if this primary is totally new OR if it's a new 
+            # zzz This will simply ignore edges where we've crawled the outgoing edge but not
+            #     the incoming one (eg, with the current primary as someone else's secondary)
+            #     That could happen either if this primary is totally new OR if it's a new
             #     friend who came in as a primary after friending the current primary.
             edgeCountsIn = secId_edgeCountsIn.get(secId)
             if edgeCountsIn is not None:
