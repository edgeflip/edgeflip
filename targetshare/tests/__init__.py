from django.test import TestCase


class EdgeFlipTestCase(TestCase):

    def setUp(self):
        super(EdgeFlipTestCase, self).setUp()
<<<<<<< HEAD
        # APP Adjustments
        APP.config['TESTING'] = True
        self.app = APP.test_client()

        # Celery Adjustments
        self.orig_eager = celery.conf['CELERY_ALWAYS_EAGER']
        celery.conf['CELERY_ALWAYS_EAGER'] = True

        # Database Adjustments
        self.orig_dbname = config.dbname
        self.orig_dbuser = config.dbuser
        self.orig_dbthreads = config.database.use_threads
        config.dbname = 'edgeflip_test'
        config.dbuser = 'edgeflip_test'
        config.database.use_threads = False

        # Prevent commits to the database
        self.conn = database.getConn()
        self.conn.begin()
        self.orig_commit = self.conn.commit
        self.conn.commit = mock.Mock()

        # Mock the getConn call to always return the same connection
        db_mock = mock.Mock(return_value=self.conn)
        self.getConn = database.getConn
        database.getConn = db_mock

    def tearDown(self):
        ''' Be a good neighbor, clean up after yourself. '''
        # Return the commit function and rollback our open transaction
        self.conn.commit = self.orig_commit
        self.conn.rollback()
        self.conn.close()

        # Return the getConn method
        database.getConn = self.getConn

        # Put settings back into place
        celery.conf['CELERY_ALWAYS_EAGER'] = self.orig_eager
        config.dbname = self.orig_dbname
        config.dbuser = self.orig_dbuser
        config.database.use_threads = self.orig_dbthreads

        # Undo APP settings
        APP.config['TESTING'] = False
        super(EdgeFlipTestCase, self).tearDown()
=======

    def tearDown(self):
        super(EdgeFlipTestCase, self).setUp()
>>>>>>> 88c275fb

    def assertStatusCode(self, response, status=200):
        self.assertEqual(response.status_code, status)

from .test_views import TestEdgeFlipViews<|MERGE_RESOLUTION|>--- conflicted
+++ resolved
@@ -3,62 +3,5 @@
 
 class EdgeFlipTestCase(TestCase):
 
-    def setUp(self):
-        super(EdgeFlipTestCase, self).setUp()
-<<<<<<< HEAD
-        # APP Adjustments
-        APP.config['TESTING'] = True
-        self.app = APP.test_client()
-
-        # Celery Adjustments
-        self.orig_eager = celery.conf['CELERY_ALWAYS_EAGER']
-        celery.conf['CELERY_ALWAYS_EAGER'] = True
-
-        # Database Adjustments
-        self.orig_dbname = config.dbname
-        self.orig_dbuser = config.dbuser
-        self.orig_dbthreads = config.database.use_threads
-        config.dbname = 'edgeflip_test'
-        config.dbuser = 'edgeflip_test'
-        config.database.use_threads = False
-
-        # Prevent commits to the database
-        self.conn = database.getConn()
-        self.conn.begin()
-        self.orig_commit = self.conn.commit
-        self.conn.commit = mock.Mock()
-
-        # Mock the getConn call to always return the same connection
-        db_mock = mock.Mock(return_value=self.conn)
-        self.getConn = database.getConn
-        database.getConn = db_mock
-
-    def tearDown(self):
-        ''' Be a good neighbor, clean up after yourself. '''
-        # Return the commit function and rollback our open transaction
-        self.conn.commit = self.orig_commit
-        self.conn.rollback()
-        self.conn.close()
-
-        # Return the getConn method
-        database.getConn = self.getConn
-
-        # Put settings back into place
-        celery.conf['CELERY_ALWAYS_EAGER'] = self.orig_eager
-        config.dbname = self.orig_dbname
-        config.dbuser = self.orig_dbuser
-        config.database.use_threads = self.orig_dbthreads
-
-        # Undo APP settings
-        APP.config['TESTING'] = False
-        super(EdgeFlipTestCase, self).tearDown()
-=======
-
-    def tearDown(self):
-        super(EdgeFlipTestCase, self).setUp()
->>>>>>> 88c275fb
-
     def assertStatusCode(self, response, status=200):
-        self.assertEqual(response.status_code, status)
-
-from .test_views import TestEdgeFlipViews+        self.assertEqual(response.status_code, status)