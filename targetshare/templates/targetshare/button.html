--- conflicted
+++ resolved
@@ -124,11 +124,7 @@
 {% endblock %}
 {% block body %}
     {% block button %}
-<<<<<<< HEAD
-    <div id="share_button" class="button_big button_active" style="width: 250px;" onclick="doOAuthLogin();">Support us on Facebook</div>
-=======
-        <div id="share_button" class="button_big button_active" onclick="doFBLogin();">Support us on Facebook</div>
->>>>>>> 9dc9394d
+        <div id="share_button" class="button_big button_active" onclick="doOAuthLogin();">Support us on Facebook</div>
     {% endblock button %}
     <div id="fb-root"></div>
     <script type="text/javascript">
