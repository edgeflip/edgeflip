--- conflicted
+++ resolved
@@ -17,13 +17,9 @@
 *~
 *.sublime-project
 *.sublime-workspace
-<<<<<<< HEAD
 .ropeproject
-
-=======
 *.idea
 ssl
->>>>>>> 72e363cf
 edgeflip.egg-info
 /cover
 
