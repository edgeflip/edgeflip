--- conflicted
+++ resolved
@@ -314,75 +314,6 @@
     else:
         edges = getFriendEdges(userId, tok, friendQueue)
 
-<<<<<<< HEAD
-=======
-    edges = []
-    user = getUserFb(userId, tok)
-    for i, friend in enumerate(friendQueue):
-        if (requireIncoming):
-            ecIn = datastructs.EdgeCounts(friend.id,
-                              user.id,
-                              postLikes=sc.getPostLikes(friend.id),
-                              postComms=sc.getPostComms(friend.id),
-                              statLikes=sc.getStatLikes(friend.id),
-                              statComms=sc.getStatComms(friend.id),
-                              wallPosts=sc.getWallPosts(friend.id),
-                              wallComms=sc.getWallComms(friend.id),
-                              tags=sc.getTags(friend.id),
-                              photoTarg=friend.primPhotoTags,
-                              photoOth=friend.otherPhotoTags,
-                              muts=friend.mutuals)
-
-            if (requireOutgoing):
-                timFriend = datastructs.Timer()
-                logger.info("reading friend stream %d/%d (%s)", i, len(friendQueue), friend.id)
-                try:
-                    scFriend = ReadStreamCounts(friend.id, tok, config['stream_days_out'], config['stream_days_chunk_out'], config['stream_threadcount_out'], loopTimeout=config['stream_read_timeout_out'], loopSleep=config['stream_read_sleep_out'])
-                except Exception as ex:
-                    logger.warning("error reading stream for %d: %s", friend.id, str(ex))
-                    continue
-                logging.debug('got %s', str(scFriend))
-
-                ecOut = datastructs.EdgeCounts(user.id,
-                                               friend.id,
-                                               postLikes=scFriend.getPostLikes(friend.id),
-                                               postComms=scFriend.getPostComms(friend.id),
-                                               statLikes=scFriend.getStatLikes(friend.id),
-                                               statComms=scFriend.getStatComms(friend.id),
-                                               wallPosts=scFriend.getWallPosts(friend.id),
-                                               wallComms=scFriend.getWallComms(friend.id),
-                                               tags=scFriend.getTags(friend.id),
-                                               photoTarg=None,
-                                               photoOth=None,
-                                               muts=None)
-
-                e = datastructs.Edge(user, friend, ecIn, ecOut)
-
-            else:
-                e = datastructs.Edge(user, friend, ecIn, None)
-        else:
-            ecIn = datastructs.EdgeCounts(friend.id,
-                  user.id,
-                  photoTarg=friend.primPhotoTags,
-                  photoOth=friend.otherPhotoTags,
-                  muts=friend.mutuals)
-            e = datastructs.Edge(user, friend, ecIn, None)
-
-        edges.append(e)
-        logger.debug('friend %s', str(e.secondary))
-        logger.debug('edge %s', str(e))  # zzz Edge class no longer has a __str__() method...
-                                         #     not important enough to fix for mayors, but maybe should one day?
-
-        # Throttling for Facebook limits
-        # If this friend took fewer seconds to crawl than the number of chunks, wait that
-        # additional time before proceeding to next friend to avoid getting shut out by FB.
-        # __NOTE__: could still run into trouble there if we have to do multiple tries for several chunks.
-        if (requireOutgoing):
-            secsLeft = friendSecs - timFriend.elapsedSecs()
-            if (secsLeft > 0):
-                logger.debug("Nap time! Waiting %d seconds...", secsLeft)
-                time.sleep(secsLeft)
->>>>>>> 9881155c
     logger.debug("got %d friend edges for %d (%s)", len(edges), userId, tim.elapsedPr())
     return edges
 
@@ -446,10 +377,7 @@
         for fId, cnt in other.friendId_tagCount.items():
             self.friendId_tagCount[fId] += cnt
         return self
-<<<<<<< HEAD
-
-=======
->>>>>>> 9881155c
+
     def __add__(self, other):
         """XXX wrong Exception"""
         if (self.id != other.id):
@@ -458,10 +386,7 @@
         sc += self
         sc += other
         return sc
-<<<<<<< HEAD
-
-=======
->>>>>>> 9881155c
+
     def __str__(self):
         ret = "%d entries" % (len(self.stream))
         ret += ", %d post likes" % (sum(self.friendId_postLikeCount.values()))
@@ -532,10 +457,7 @@
         fIds.update(self.friendId_wallCommCount.keys())
         fIds.update(self.friendId_tagCount.keys())
         return fIds
-<<<<<<< HEAD
-
-=======
->>>>>>> 9881155c
+
     def getFriendRanking(self):
         """preliminary ranking used to decide which friends to crawl
 
@@ -552,10 +474,7 @@
             friendId_total[fId] += self.friendId_tagCount.get(fId, 0) * 1         # guessed weight
         return sorted(fIds, key=lambda x: friendId_total[x], reverse=True)
 
-<<<<<<< HEAD
-
-=======
->>>>>>> 9881155c
+
 class ReadStreamCounts(StreamCounts):
     """does work of reading a single user's stream
 
@@ -674,10 +593,6 @@
             queryJsons.append('"tags":"%s"' % (urllib.quote_plus(FQL_TAGS % (streamRef, self.userId))))
             queryJson = '{' + ','.join(queryJsons) + '}'
 
-<<<<<<< HEAD
-=======
-
->>>>>>> 9881155c
             url = 'https://graph.facebook.com/fql?q=' + queryJson + '&format=json&access_token=' + self.token
 
             req = urllib2.Request(url)
