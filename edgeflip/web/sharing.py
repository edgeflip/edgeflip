--- conflicted
+++ resolved
@@ -44,7 +44,7 @@
     paramsDB = cdb.dbGetClient(clientId, ['fb_app_name', 'fb_app_id'])[0]
     paramsDict = {'fb_app_name': paramsDB[0], 'fb_app_id': int(paramsDB[1])}
 
-    ip = getIP(req = flask.request)
+    ip = getIP(req=flask.request)
     sessionId = generateSessionId(ip, '%s:button %s' % (paramsDict['fb_app_name'], facesURL))
 
     # Get button style experiments (if any), do assignment (and write DB)
@@ -56,9 +56,9 @@
         cdb.dbWriteAssignment(sessionId, campaignId, contentId, 'button_style_id', styleId, True, 'campaign_button_styles', [r[0] for r in styleRecs], background=config.database.use_threads)
 
         # Find template location
-        styleTemplate = cdb.dbGetObjectAttributes('button_style_files', 
+        styleTemplate = cdb.dbGetObjectAttributes('button_style_files',
                         ['html_template'], 'button_style_id', styleId)[0][0]
-    except Exception as e:
+    except Exception:
         # Weren't able to get a style from the DB, so fall back to default
         # zzz (mostly a quick hack to account for existing clients without specific button style in in the DB...)
         styleTemplate = locateTemplate('button.html', clientSubdomain, app)
@@ -313,27 +313,15 @@
         return "404 - Content Not Found", 404
 
     objParams = {
-<<<<<<< HEAD
         'page_title': fbObjectInfo[5],
         'fb_action_type': fbObjectInfo[0],
         'fb_object_type': fbObjectInfo[1],
         'fb_object_title': fbObjectInfo[2],
-        'fb_object_image': fbObjectInfo[3],     # zzz need to figure out if these will all be hosted locally or full URL's in DB
+        'fb_object_image': fbObjectInfo[3],
         'fb_object_desc': fbObjectInfo[4],
         'fb_object_url': flask.url_for('objects', fbObjectId=fbObjectId, contentId=contentId, _external=True) + ('?csslug=%s' % choiceSetSlug if choiceSetSlug else ''),
         'fb_app_name': paramsDB[0],
         'fb_app_id': int(paramsDB[1])
-=======
-    'page_title': fbObjectInfo[5],
-    'fb_action_type': fbObjectInfo[0],
-    'fb_object_type': fbObjectInfo[1],
-    'fb_object_title': fbObjectInfo[2],
-    'fb_object_image': fbObjectInfo[3],
-    'fb_object_desc': fbObjectInfo[4],
-    'fb_object_url' : flask.url_for('objects', fbObjectId=fbObjectId, contentId=contentId, _external=True) + ('?csslug=%s' % choiceSetSlug if choiceSetSlug else ''),
-    'fb_app_name' : paramsDB[0],
-    'fb_app_id' : int(paramsDB[1])
->>>>>>> a3b8ac5c
     }
 
     ip = getIP(req=flask.request)
