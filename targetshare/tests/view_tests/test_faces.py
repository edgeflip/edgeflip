import datetime
import json
import os.path

from django.conf import settings
from django.core.urlresolvers import reverse
from django.utils import timezone
from mock import patch, Mock

from targetshare import models

from .. import EdgeFlipViewTestCase, DATA_PATH, patch_facebook


@patch.dict('django.conf.settings.WEB', mock_subdomain='testserver')
class TestFacesViews(EdgeFlipViewTestCase):

    fixtures = ['test_data']

    def test_faces_get(self):
        ''' Faces endpoint requires POST, so we expect a 405 here '''
        response = self.client.get(reverse('faces'))
        self.assertStatusCode(response, 405)

    @patch_facebook
    def test_faces_initial_entry(self):
        ''' Tests a users first request to the Faces endpoint. We expect to
        receive a JSON response with a status of waiting along with the
        tasks IDs of the Celery jobs we started. We also expect to see an
        extended token saved to Dynamo

        '''
        fbid = self.params['fbid'] = 1111111 # returned by patch
        expires0 = timezone.now() - datetime.timedelta(days=5)
        models.dynamo.Token.items.put_item(
            fbid=fbid,
            appid=self.test_client.fb_app_id,
            token='test-token',
            expires=expires0,
        )
        clientuser = self.test_client.userclients.filter(fbid=fbid)
        self.assertFalse(clientuser.exists())

        response = self.client.post(reverse('faces'), data=self.params)
        self.assertStatusCode(response, 200)

        data = json.loads(response.content)
        self.assertTrue(data['px3_task_id'])
        self.assertTrue(data['px4_task_id'])
        refreshed_token = models.dynamo.Token.items.get_item(
            fbid=fbid,
            appid=self.test_client.fb_app_id,
        )
        self.assertGreater(refreshed_token.expires, expires0)
        self.assertTrue(clientuser.exists())

    @patch('targetshare.views.faces.celery')
    def test_faces_px3_wait(self, celery_mock):
        ''' Tests that we receive a JSON status of "waiting" when our px3
        task isn't yet complete
        '''
        self.patch_ranking(celery_mock, px3_ready=False, px4_ready=False)
        self.params.update({
            'px3_task_id': 'dummypx3taskid',
            'px4_task_id': 'dummypx4taskid'
        })
        response = self.client.post(reverse('faces'), data=self.params)
        self.assertStatusCode(response, 200)
        data = json.loads(response.content)
        self.assertEqual(data['status'], 'waiting')

    @patch('targetshare.views.faces.celery')
    def test_faces_px4_wait(self, celery_mock):
        ''' Test that even if px3 is done, we'll wait on px4 if we're not
        ready to give up on it yet
        '''
        self.patch_ranking(celery_mock, px4_ready=False)
        self.params.update({
            'px3_task_id': 'dummypx3taskid',
            'px4_task_id': 'dummypx4taskid'
        })
        response = self.client.post(reverse('faces'), data=self.params)
        self.assertStatusCode(response, 200)
        data = json.loads(response.content)
        self.assertEqual(data['status'], 'waiting')

    @patch('targetshare.views.faces.celery')
    def test_faces_px3_fail(self, celery_mock):
        ''' Test that if px3 fails, we'll return an error even if we're
        still waiting on px4 and not on the last call
        '''
        self.patch_ranking(celery_mock, px3_successful=False, px4_ready=False)
        self.params.update({
            'px3_task_id': 'dummypx3taskid',
            'px4_task_id': 'dummypx4taskid'
        })
        response = self.client.post(reverse('faces'), data=self.params)
        self.assertContains(response, 'No friends were identified for you.',
                            status_code=500)

    @patch('targetshare.views.faces.celery')
    def test_faces_px3_fail_px4_success(self, celery_mock):
        """If px3 fails but px4 ranking succeeds, we return an error"""
        self.patch_ranking(celery_mock, px3_successful=False, px4_ready=True)
        self.params.update({
            'px3_task_id': 'dummypx3taskid',
            'px4_task_id': 'dummypx4taskid'
        })
        response = self.client.post(reverse('faces'), data=self.params)
        self.assertContains(response, 'No friends were identified for you.',
                            status_code=500)

    @patch('targetshare.views.faces.celery')
    def test_faces_last_call(self, celery_mock):
        ''' Test that gives up on waiting for the px4 result, and serves the
        px3 results
        '''
        self.patch_ranking(celery_mock, px4_ready=False)
        self.params.update({
            'px3_task_id': 'dummypx3taskid',
            'px4_task_id': 'dummypx4taskid',
            'last_call': True,
        })
        response = self.client.post(reverse('faces'), data=self.params)
        self.assertStatusCode(response, 200)
        data = json.loads(response.content)
        self.assertEqual(data['status'], 'success')
        assert data['html']

    @patch('targetshare.views.faces.celery')
    def test_faces_px4_filtering(self, celery_mock):
        self.test_edge = self.test_edge._replace(px3_score=1.0, px4_score=1.5)
        self.patch_ranking(celery_mock, px4_filtering=True)
        self.params.update({
            'px3_task_id': 'dummypx3taskid',
            'px4_task_id': 'dummypx4taskid',
            'last_call': True,
        })
        response = self.client.post(reverse('faces'), data=self.params)
        self.assertStatusCode(response, 200)
        gen_event = models.Event.objects.get(event_type='generated')
        shown_event = models.Event.objects.get(event_type='shown')
        self.assertEqual(gen_event.content, 'px3_score: 1.0, px4_score: 1.5')
        self.assertEqual(shown_event.content, 'px4_score: 1.5')

    @patch('targetshare.views.faces.celery')
    def test_faces_complete_crawl(self, celery_mock):
        ''' Test that completes both px3 and px4 crawls '''
        self.test_edge = self.test_edge._replace(px3_score=1.0, px4_score=1.5)
        self.patch_ranking(celery_mock)
        self.params.update({
            'px3_task_id': 'dummypx3taskid',
            'px4_task_id': 'dummypx4taskid',
            'last_call': True,
        })
        response = self.client.post(reverse('faces'), data=self.params)
        self.assertStatusCode(response, 200)
        data = json.loads(response.content)
        self.assertEqual(data['status'], 'success')
        assert data['html']
        generated = models.Event.objects.get(event_type='generated')
        shown = models.Event.objects.get(event_type='shown')
        self.assertEqual(generated.content, 'px3_score: 1.0, px4_score: 1.5')
        self.assertEqual(shown.content, 'px4_score: 1.5')

    @patch('targetshare.integration.facebook.third_party.requests.get')
    @patch('targetshare.views.faces.celery')
    def test_faces_client_fbobject(self, celery_mock, get_mock):
        self.patch_ranking(celery_mock)
        with open(os.path.join(DATA_PATH, 'gg.html')) as rh:
            get_mock.return_value = Mock(text=rh.read())

        source_url = 'http://somedomain/somepath/'
        campaign_objs = models.CampaignFBObject.objects.filter(source_url=source_url)
        self.assertFalse(campaign_objs.exists())

        self.params.update(
            px3_task_id='dummypx3taskid',
            px4_task_id='dummypx4taskid',
            efobjsrc=source_url,
        )
        response = self.client.post(reverse('faces'), data=self.params)
        self.assertStatusCode(response, 200)
        data = json.loads(response.content)
        self.assertEqual(data['status'], 'success')

        # Check second request doesn't hit client site:
        self.assertEqual(get_mock.call_count, 1)
        self.patch_ranking(celery_mock)
        response = self.client.post(reverse('faces'), data=self.params)
        self.assertStatusCode(response, 200)
        data1 = json.loads(response.content)
        self.assertEqual(data1['status'], 'success')
        self.assertEqual(get_mock.call_count, 1)

        campaign_obj = campaign_objs.get()
        self.assertTrue(campaign_obj.sourced)
        obj_attrs = campaign_obj.fb_object.fbobjectattribute_set.get()
        # Sourced attributes:
        self.assertEqual(obj_attrs.og_title, "Scholarship for Filipino Midwife Student")
        self.assertEqual(obj_attrs.og_description[:22], "The Philippines, like ")
        self.assertEqual(obj_attrs.og_image,
            "https://dpqe0zkrjo0ak.cloudfront.net/pfil/14426/pict_grid7.jpg")
        self.assertEqual(obj_attrs.og_type, 'cause')
        self.assertEqual(obj_attrs.org_name, "GlobalGiving.org")
        # Default attributes:
        self.assertEqual(obj_attrs.og_action, "support")
        self.assertEqual(obj_attrs.page_title, "Support Gun Control")
        self.assertEqual(obj_attrs.sharing_prompt[:25], "Ask your Facebook friends")

        # Check html:
        self.assertIn(obj_attrs.og_image, data['html'])
        self.assertIn(obj_attrs.og_image, data1['html'])

    def test_frame_faces_with_recs(self):
        """frame_faces respects page styles"""
        campaign = models.Campaign.objects.get(pk=1)
        campaign_page_style_set = campaign.campaignpagestylesets.get(
            page_style_set__page_styles__page=models.Page.objects.get_frame_faces(),
        )
        page_style = campaign_page_style_set.page_style_set.page_styles.get()

        self.assertFalse(models.Assignment.objects.exists())
        response = self.client.get(reverse('frame-faces', args=[1, 1]))

<<<<<<< HEAD
        url = '//assets-edgeflip.s3.amazonaws.com/s/c/edgeflip-base-0.css'
        self.assertEqual(page_style.url, url)
        link_html = '<link rel="stylesheet" type="text/css" href="{}" />'.format(url)
=======
        self.assertEqual(
            page_style.url,
            '//assets-edgeflip.s3.amazonaws.com/s/c/edgeflip-base-0.css'
        )
        link_html = '<link rel="stylesheet" type="text/css" href="//assets-edgeflip.s3.amazonaws.com/s/c/edgeflip-base-0.css" />'
>>>>>>> 19dbf87d
        self.assertContains(response, link_html, count=1, html=True)

        assignment = models.Assignment.objects.get(feature_type='page_style_set_id')
        self.assertEqual(assignment.feature_row, campaign_page_style_set.page_style_set_id)

    def test_frame_faces_encoded(self):
        ''' Testing the views.frame_faces_encoded method '''
        response = self.client.get(
            reverse('frame-faces-encoded', args=['uJ3QkxA4XIk%3D'])
        )
        self.assertStatusCode(response, 200)

    def test_frame_faces(self):
        ''' Testing views.frame_faces '''
        self.assertFalse(models.Event.objects.exists())
        response = self.client.get(reverse('frame-faces', args=[1, 1]))
        client = models.Client.objects.get(campaigns__pk=1)
        campaign = models.Campaign.objects.get(pk=1)
        self.assertStatusCode(response, 200)
        self.assertEqual(response.context['campaign'], campaign)
        self.assertEqual(
            response.context['content'],
            models.ClientContent.objects.get(pk=1)
        )
        self.assertEqual(
            response.context['fb_params'],
            {
                'fb_app_name': client.fb_app_name,
                'fb_app_id': client.fb_app_id
            }
        )
        properties = response.context['properties']
        campaign_properties = campaign.campaignproperties.get()
        self.assertEqual(properties['client_thanks_url'],
                         self.get_outgoing_url(campaign_properties.client_thanks_url, 1))
        self.assertEqual(properties['client_error_url'],
                         self.get_outgoing_url(campaign_properties.client_error_url, 1))
        assert models.Event.objects.get(event_type='session_start')
        assert models.Event.objects.get(event_type='faces_page_load')
        assert models.Event.objects.get(event_type='faces_iframe_load')

    def test_frame_faces_configurable_urls(self):
        success_url = '//disney.com/'
        error_url = 'http://www.google.com/foo/bar'
        response = self.client.get(reverse('frame-faces', args=[1, 1]), {
            'efsuccessurl': success_url,
            'eferrorurl': error_url,
        })
        self.assertStatusCode(response, 200)
        properties = response.context['properties']
        self.assertEqual(properties['client_thanks_url'],
                         self.get_outgoing_url(success_url, 1))
        self.assertEqual(properties['client_error_url'],
                         self.get_outgoing_url(error_url, 1))

    def test_frame_faces_test_mode(self):
        response = self.client.get(reverse('frame-faces', args=[1, 1]), {
            'secret': settings.TEST_MODE_SECRET,
            'fbid': 1234,
            'token': 'boo-urns',
        })
        self.assertStatusCode(response, 200)
        test_mode = response.context['test_mode']
        self.assertTrue(test_mode)
        self.assertEqual(test_mode.fbid, 1234)
        self.assertEqual(test_mode.token, 'boo-urns')

    def test_frame_faces_test_mode_bad_secret(self):
        response = self.client.get(reverse('frame-faces', args=[1, 1]), {
            'secret': settings.TEST_MODE_SECRET[:4] + 'oops',
            'fbid': 1234,
            'token': 'oops',
        })
        self.assertStatusCode(response, 200)
        test_mode = response.context['test_mode']
        self.assertFalse(test_mode)
        self.assertIsNone(test_mode.fbid)
        self.assertIsNone(test_mode.token)

    def test_canvas(self):
        ''' Tests views.canvas '''
        response = self.client.get(reverse('canvas'))
        self.assertStatusCode(response, 200)

    def test_canvas_encoded(self):
        ''' Testing the views.frame_faces_encoded method '''
        self.assertFalse(models.Event.objects.exists())
        response = self.client.get(
            reverse('canvas-faces-encoded', args=['uJ3QkxA4XIk%3D'])
        )
        self.assertStatusCode(response, 200)
        assert models.Event.objects.get(event_type='session_start')
        assert models.Event.objects.get(event_type='faces_page_load')
        assert models.Event.objects.get(event_type='faces_canvas_load')

    def test_canvas_encoded_noslash(self):
        """Encoded canvas endpoint responds with 200 without trailing slash."""
        url = reverse('canvas-faces-encoded', args=['uJ3QkxA4XIk%3D'])
        response = self.client.get(url.rstrip('/'))
        self.assertStatusCode(response, 200)

    def test_faces_email_friends(self):
        ''' Test for the faces_email_friends endpoint '''
        notification = models.Notification.objects.create(
            campaign_id=1, client_content_id=1
        )
        notification_user = models.NotificationUser.objects.create(
            notification=notification, fbid=100, uuid='100',
        )
        prim_user = models.User(
            fbid=100, fname='Primary', lname='User',
            email='primary_user@example.com', gender='male',
            city='Chicago', state='Illinois',
            birthday=timezone.datetime(1984, 1, 1, tzinfo=timezone.utc),
        )
        prim_user.save()
        for x in range(0, 7):
            user = models.User(
                fbid=x,
                fname='Test_%s' % x,
                lname='User_%s' % x,
                email='test+%s@example.com' % x,
                gender='male',
                birthday=timezone.datetime(1984, 1, 1, tzinfo=timezone.utc),
                city='Chicago',
                state='Illinois',
            )
            user.save()
            event_type = 'shown'
            if x > 2:
                event_type = 'generated'
            models.NotificationEvent.objects.create(
                campaign_id=1, client_content_id=1, friend_fbid=x,
                event_type=event_type, notification_user=notification_user
            )

        response = self.client.get(
            reverse('faces-email', args=[notification_user.uuid])
        )
        self.assertStatusCode(response, 200)
        self.assertEqual(
            len(response.context['show_faces']),
            3
        )
        self.assertEqual(
            len(response.context['all_friends']),
            7
        )
        self.assertEqual(
            response.context['user'].fbid,
            100
        )
        self.assertEqual(
            models.Event.objects.filter(event_type='faces_email_page_load').count(),
            1
        )
        self.assertEqual(
            models.Event.objects.filter(event_type='shown').count(),
            3
        )
        self.assertEqual(
            models.Event.objects.filter(event_type='generated').count(),
            4
        )<|MERGE_RESOLUTION|>--- conflicted
+++ resolved
@@ -223,17 +223,9 @@
         self.assertFalse(models.Assignment.objects.exists())
         response = self.client.get(reverse('frame-faces', args=[1, 1]))
 
-<<<<<<< HEAD
         url = '//assets-edgeflip.s3.amazonaws.com/s/c/edgeflip-base-0.css'
         self.assertEqual(page_style.url, url)
         link_html = '<link rel="stylesheet" type="text/css" href="{}" />'.format(url)
-=======
-        self.assertEqual(
-            page_style.url,
-            '//assets-edgeflip.s3.amazonaws.com/s/c/edgeflip-base-0.css'
-        )
-        link_html = '<link rel="stylesheet" type="text/css" href="//assets-edgeflip.s3.amazonaws.com/s/c/edgeflip-base-0.css" />'
->>>>>>> 19dbf87d
         self.assertContains(response, link_html, count=1, html=True)
 
         assignment = models.Assignment.objects.get(feature_type='page_style_set_id')
