--- conflicted
+++ resolved
@@ -5,11 +5,7 @@
 
 from django.conf import settings
 from django.core.mail import send_mail
-<<<<<<< HEAD
-from django.http import HttpResponse
-=======
 from django.core.urlresolvers import reverse
->>>>>>> 2c0f6454
 from django.shortcuts import get_object_or_404, redirect, render
 
 from targetshare.models import relational
@@ -554,23 +550,6 @@
         'filters': json.dumps(filters),
     }
 
-<<<<<<< HEAD
-@utils.auth_client_required
-def available_filters( request, client_pk ):
-    if not request.is_ajax():
-        raise Http404
-
-    client = get_object_or_404(relational.Client, pk=client_pk)
-
-    filter_features = relational.FilterFeature.objects.filter(
-            filter__client=client,
-            feature__isnull=False,
-            operator__isnull=False,
-            value__isnull=False,
-        ).values('feature', 'operator', 'value', 'feature_type__code').distinct()
-
-    return HttpResponse(json.dumps(list(filter_features)))
-=======
 
 def clean_up_campaign(campaign):
     # clean up choice set
@@ -599,5 +578,4 @@
         ranking_key0 = campaign_ranking_key0.ranking_key
         campaign_ranking_key0.delete()
         if not ranking_key0.campaignrankingkeys.exists():
-            ranking_key0.delete()
->>>>>>> 2c0f6454
+            ranking_key0.delete()