#!/usr/bin/python
import sys
import urllib
import urllib2
import json
import time
import datetime
import subprocess
from joblib import Parallel, delayed
from collections import defaultdict
import logging
import json

# try:
# 	ef_config = open('edgeflip.config', 'r')
# 	ef_dict = json.loads(ef_config.read())
# 	if (not ef_dict['outdir']):
# 		ef_dict['outdir'] = ''
# except:
# 	ef_dict = {'outdir' : ''}
# logging.basicConfig(format='%(asctime)s\t%(levelname)s\t%(message)s',
# 					filename=ef_dict['outdir']+'demo.log',
# 					level=logging.DEBUG)
from Config import config
import ReadStreamDb
import StreamReader


NUM_JOBS = 12
STREAM_NUM_DAYS = 120
STREAM_CHUNK_DAYS = 10


class Edge(object):
	def __init__(self, primInfo, secInfo,
					inPostLikes, inPostComms, inStatLikes, inStatComms, 
					outPostLikes, outPostComms, outStatLikes, outStatComms, 
					mutuals):
		self.primary = primInfo
		self.secondary = secInfo
		self.inPostLikes = inPostLikes
		self.inPostComms = inPostComms
		self.inStatLikes = inStatLikes
		self.inStatComms = inStatComms
		self.outPostLikes = outPostLikes
		self.outPostComms = outPostComms
		self.outStatLikes = outStatLikes
		self.outStatComms = outStatComms
		self.mutuals = mutuals
	def __str__(self):
		ret = ""
		for c in[self.inPostLikes, self.inPostComms, self.inStatLikes, self.inStatComms, self.outPostLikes, self.outPostComms, self.outStatLikes, self.outStatComms, self.mutuals]:
			ret += "%2s " % str(c)
		return ret
		
	def prox(self, inPostLikesMax, inPostCommsMax, inStatLikesMax, inStatCommsMax,
			outPostLikesMax, outPostCommsMax, outStatLikesMax, outStatCommsMax, mutsMax):
		
		countMaxWeightTups = [
			# px3
			(self.mutuals, mutsMax, 1.0),

			# px4
			(self.inPostLikes, inPostLikesMax, 1.0),
			(self.inPostComms, inPostCommsMax, 1.0),
			(self.inStatLikes, inStatLikesMax, 2.0),
			(self.inStatComms, inStatCommsMax, 1.0),
			#zzz need other tags					

			# px5
			(self.outPostLikes, outPostLikesMax, 2.0),
			(self.outPostComms, outPostCommsMax, 3.0),
			(self.outStatLikes, outStatLikesMax, 2.0),
			(self.outStatComms, outStatCommsMax, 16.0)
			#zzz need other tags								
		]
		pxTotal = 0.0
		weightTotal = 0.0
		for count, countMax, weight in countMaxWeightTups:
			if (countMax):
				pxTotal += float(count)/countMax*weight
				weightTotal += weight
		return pxTotal / weightTotal				

	def toDb(self, conn=None):
		if (conn is None):
			conn = ReadStreamDb.getConn()
		curs = conn.cursor()
		sql = """
			INSERT OR REPLACE INTO edges VALUES (?, ?, ?, ?, ?, ?, ?, ?, ?, ?, ?, ?)
		"""
		params = (self.primary.id, self.secondary.id, 
				self.inPostLikes, self.inPostComms, self.inStatLikes, self.inStatComms,
				self.outPostLikes, self.outPostComms, self.outStatLikes, self.outStatComms,
				self.mutuals, time.time())
		curs.execute(sql, params)
		conn.commit()


class EdgeSC1(Edge):
	def __init__(self, userInfo, friendInfo, userStreamCount):
		self.primary = userInfo
		self.secondary = friendInfo
		self.inPostLikes = userStreamCount.getPostLikes(friendInfo.id)
		self.inPostComms = userStreamCount.getPostComms(friendInfo.id)
		self.inStatLikes = userStreamCount.getStatLikes(friendInfo.id)
		self.inStatComms = userStreamCount.getStatComms(friendInfo.id)
		self.outPostLikes = None
		self.outPostComms = None
		self.outStatLikes = None
		self.outStatComms = None
		self.mutuals = friendInfo.mutuals

class EdgeSC2(Edge):
	def __init__(self, userInfo, friendInfo, userStreamCount, friendStreamCount):
		self.primary = userInfo
		self.secondary = friendInfo
		self.inPostLikes = userStreamCount.getPostLikes(friendInfo.id)
		self.inPostComms = userStreamCount.getPostComms(friendInfo.id)
		self.inStatLikes = userStreamCount.getStatLikes(friendInfo.id)
		self.inStatComms = userStreamCount.getStatComms(friendInfo.id)
		self.outPostLikes = friendStreamCount.getPostLikes(userInfo.id)
		self.outPostComms = friendStreamCount.getPostComms(userInfo.id)
		self.outStatLikes = friendStreamCount.getStatLikes(userInfo.id)
		self.outStatComms = friendStreamCount.getStatComms(userInfo.id)
		self.mutuals = friendInfo.mutuals


class UserInfo(object):
	def __init__(self, uid, first_name, last_name, sex, birthday):
		self.id = uid
		self.fname = first_name
		self.lname = last_name
		self.gender = sex

		self.birthday = birthday
		self.age = int((datetime.date.today() - self.birthday).days/365.25) if (birthday) else None

class FriendInfo(UserInfo):
	def __init__(self, uid, first_name, last_name, sex, birthday, mutual_friend_count):
		UserInfo.__init__(self, uid, first_name, last_name, sex, birthday)
		self.mutuals = mutual_friend_count

def getFb(url):
	try:
		responseFile = urllib2.urlopen(url, timeout=60)
	except (urllib2.URLError, urllib2.HTTPError) as e: 
		logging.info("error opening url %s: %s" % (url, e.reason))
		raise
        responseJson = json.load(responseFile)
	return responseJson


def getFriendsFb(userId, token):
	fql = """SELECT uid, first_name, last_name, sex, birthday_date, mutual_friend_count FROM user WHERE uid IN (SELECT uid2 FROM friend WHERE uid1 = %s)""" % (userId)
	url = 'https://graph.facebook.com/fql?q=' + urllib.quote_plus(fql) + '&format=json&access_token=' + token	
	#try:
	#	responseFile = urllib2.urlopen(url, timeout=60)
	#except urllib2.URLError, urllib2.HTTPError as e:
	#	logging.info("error opening friends url for user %s: %s" % (userId, e.reason))
	#	return None
	#responseJson = json.load(responseFile)
	responseJson = getFb(url)

	#sys.stderr.write("responseJson: " + str(responseJson) + "\n\n")
	#friendIds = [ rec['uid2'] for rec in responseJson['data'] ]
	#friendTups = [ (rec['uid'], rec['name'], rec['mutual_friend_count']) for rec in responseJson['data'] ]
	#return friendTups
	friends = []
	for rec in responseJson['data']:
		f = FriendInfo(rec['uid'], rec['first_name'], rec['last_name'], rec['sex'], dateFromFb(rec['birthday_date']), rec['mutual_friend_count'])
		friends.append(f)
	return friends


def getUserFb(userId, token):
	fql = """SELECT uid, first_name, last_name, sex, birthday_date FROM user WHERE uid=%s""" % (userId)
	url = 'https://graph.facebook.com/fql?q=' + urllib.quote_plus(fql) + '&format=json&access_token=' + token	
	#try:
	#	responseFile = urllib2.urlopen(url, timeout=60)
	#except urllib2.URLError, urllib2.HTTPError as e:
        #        logging.info("error opening user url for user %s: %s" % (userId, e.reason))
        #        return None
	#responseJson = json.load(responseFile)
	responseJson = getFb(url)
	rec = responseJson['data'][0]
	user = UserInfo(rec['uid'], rec['first_name'], rec['last_name'], rec['sex'], dateFromFb(rec['birthday_date']))
	return user


def dateFromFb(dateStr):
	if (dateStr):
		dateElts = dateStr.split('/')
		if (len(dateElts) == 3): 
			m, d, y = dateElts
			return datetime.date(int(y), int(m), int(d))
	return None

def dateFromIso(dateStr):
	if (dateStr):
		dateElts = dateStr.split('-')
		if (len(dateElts) == 3): 
			y, m, d = dateElts
			return datetime.date(int(y), int(m), int(d))
	return None		


def getUserDb(conn, userId):
	sql = """SELECT fbid, fname, lname, gender, birthday, token, friend_token, updated FROM users WHERE fbid=%s""" % userId
	#logging.debug(sql)
	curs = conn.cursor()
	curs.execute(sql)
	rec = curs.fetchone()
	#logging.debug(str(rec))
	fbid, fname, lname, gender, birthday, token, friend_token, updated = rec
	return UserInfo(fbid, fname, lname, gender, dateFromIso(birthday))

def getFriendEdgesDb(conn, primId, includeOutgoing=False, newerThan=0):
	if (conn is None):
		conn = ReadStreamDb.getConn()
	curs = conn.cursor()
	sql = """
			SELECT prim_id, sec_id,
					in_post_likes, in_post_comms, in_stat_likes, in_stat_comms,
					out_post_likes, out_post_comms, out_stat_likes, out_stat_comms, 
					mut_friends, updated
			FROM edges
			WHERE prim_id=? AND updated>?
	""" 
	if (includeOutgoing):
		sql += """
			AND out_post_likes IS NOT NULL 
			AND out_post_comms IS NOT NULL 
			AND out_stat_likes IS NOT NULL
			AND out_stat_comms IS NOT NULL
		"""
	curs.execute(sql, (primId, newerThan))
	eds = []
	primary = getUserDb(conn, primId)
	for pId, sId, inPstLk, inPstCm, inStLk, inStCm, outPstLk, outPstCm, outStLk, outStCm, muts, updated in curs:
		secondary = getUserDb(conn, sId)
		eds.append(Edge(primary, secondary, inPstLk, inPstCm, inStLk, inStCm, outPstLk, outPstCm, outStLk, outStCm, muts))
	return eds

def updateUserDb(conn, user, tok, tokFriend):
	# can leave tok or tokFriend blank, in that case it will not overwrite

	sql = "INSERT OR REPLACE INTO users (fbid, fname, lname, gender, birthday, token, friend_token, updated) "
	if (tok is None):
		sql += "VALUES (?, ?, ?, ?, ?, (SELECT token FROM users WHERE fbid=?), ?, ?)"
		params = (user.id, user.fname, user.lname, user.gender, str(user.birthday), user.id, tokFriend, time.time())
	elif (tokFriend is None):
		sql += "VALUES (?, ?, ?, ?, ?, ?, (SELECT friend_token FROM users WHERE fbid=?), ?)"
		params = (user.id, user.fname, user.lname, user.gender, str(user.birthday), tok, user.id, time.time())
	else:
		sql += "VALUES (?, ?, ?, ?, ?, ?, ?, ?)"
		params = (user.id, user.fname, user.lname, user.gender, str(user.birthday), tok, tokFriend, time.time())
	curs = conn.cursor()
	curs.execute(sql, params)
	conn.commit()	

<<<<<<< HEAD
def updateFriendEdgesDb(conn, userId, tok, readFriendStream=True, overwrite=True):
	try:
		friends = getFriendsFb(userId, tok)
	except:
		return -1
=======
def updateFriendEdgesDb(conn, userId, tok, readFriendStream=True, overwriteThresh=sys.maxint):
	friends = getFriendsFb(userId, tok)
>>>>>>> b209ac95
	logging.debug("got %d friends total", len(friends))

	# if we're not overwriting, see what we have saved
	if (overwriteThresh == 0):
		#friendQueue = friendId_friend.keys()
		friendQueue = friends
	else:
		# want the edges that were updated less than overwriteThresh secs ago, we'll exclude these
		updateThresh = time.time() - overwriteThresh
		edgesDb = getFriendEdgesDb(conn, userId, includeOutgoing=readFriendStream, newerThan=updateThresh)
		friendIdsPrev = set([ e.secondary.id for e in edgesDb ])
		friendQueue = [ f for f in friends if f.id not in friendIdsPrev ]

	logging.info('reading stream for user %s, %s', userId, tok)
	#sc = StreamReader.readStream(userId, tok, STREAM_NUM_DAYS, STREAM_CHUNK_DAYS, NUM_JOBS)
	sc = StreamReader.ReadStreamCounts(userId, tok, STREAM_NUM_DAYS, STREAM_CHUNK_DAYS, NUM_JOBS)

	logging.debug('got %s', str(sc))

	# sort all the friends by their stream rank (if any) and mutual friend count
	friendId_streamrank = dict(enumerate(sc.getFriendRanking()))
	logging.debug("got %d friends ranked", len(friendId_streamrank))
	#friendQueue.sort(key=lambda x: (friendId_streamrank.get(x, sys.maxint), -1*friendId_friend[x].mutuals))
	friendQueue.sort(key=lambda x: (friendId_streamrank.get(x.id, sys.maxint), -1*x.mutuals))

	user = getUserDb(conn, userId)
	insertCount = 0
	for i, friend in enumerate(friendQueue):
		if (readFriendStream):
			logging.info("reading friend stream %d/%d (%s)", i, len(friendQueue), friend.id)
			try:
				#scFriend = StreamReader.readStream(friend.id, tok, STREAM_NUM_DAYS, STREAM_CHUNK_DAYS, NUM_JOBS)
				scFriend = StreamReader.ReadStreamCounts(friend.id, tok, STREAM_NUM_DAYS, STREAM_CHUNK_DAYS, NUM_JOBS)

			except Exception:
				logging.warning("error reading stream for %d", friend.id)
				continue
			logging.debug('got %s', str(scFriend))
			e = EdgeSC2(user, friend, sc, scFriend)
		else:
			e = EdgeSC1(user, friend, sc)
		logging.debug('edge %s', str(e))
		e.toDb(conn)
		insertCount += 1		

		updateUserDb(conn, friend, None, tok)

	updateUserDb(conn, user, tok, None)
	conn.commit()
	return insertCount

def getFriendRanking(conn, userId, includeOutgoing=True):
	edgesDb = getFriendEdgesDb(conn, userId, includeOutgoing)
	logging.info("have %d edges", len(edgesDb))

	ipl = max([ e.inPostLikes for e in edgesDb ] + [None])
	ipc = max([ e.inPostComms for e in edgesDb ] + [None])
	isl = max([ e.inStatLikes for e in edgesDb ] + [None])
	isc = max([ e.inStatComms for e in edgesDb ] + [None])		
	opl = max([ e.outPostLikes for e in edgesDb ] + [None]) if (includeOutgoing) else None
	opc = max([ e.outPostComms for e in edgesDb ] + [None]) if (includeOutgoing) else None
	osl = max([ e.outStatLikes for e in edgesDb ] + [None]) if (includeOutgoing) else None
	opc = max([ e.outStatComms for e in edgesDb ] + [None]) if (includeOutgoing) else None
	mut = max([ e.mutuals for e in edgesDb ] + [None])
	
	friendTups = []
	for edge in sorted(edgesDb, key=lambda x: x.prox(ipl, ipc, isl, isc, opl, opc, osl, opc, mut), reverse=True):
		score = edge.prox(ipl, ipc, isl, isc, opl, opc, osl, opc, mut)
		friend = edge.secondary
		friendTups.append((friend.id, friend.fname, friend.lname, friend.gender, friend.age, str(edge), score))
	return friendTups

def spawnCrawl(userId, tok, includeOutgoing, overwrite):
	# python run_crawler.py userId tok outgoing overwrite
	pid = subprocess.Popen(["python", config['codedir'].rstrip('/') + "/run_crawler.py", str(userId), tok, "1" if includeOutgoing else "0", "1" if overwrite else "0"]).pid
	logging.debug("spawned process %d to crawl user %d" % (pid, userId))
	return pid

def getFriendRankingBestAvail(conn, userId, threshold=0.5):
	edgeCountPart = len(getFriendEdgesDb(conn, userId, includeOutgoing=False))
	edgeCountFull = len(getFriendEdgesDb(conn, userId, includeOutgoing=True))
	if (edgeCountPart*threshold < edgeCountFull):
		return getFriendRanking(conn, userId, includeOutgoing=True)
	else:
		return getFriendRanking(conn, userId, includeOutgoing=False)






USER_TUPS = [
		(500876410, 'rayid', 'AAABlUSrYhfIBAFkDiI9l4ZBj7hKyTywQ1WkZCkw5uiWfZAUFKh73glIsEcgS390CQas9Ya8vZAMNMUnqdZCR3EhgX3ImLRF0Xy64zspM0DQZDZD'),
		(1546335889, 'tim', 'AAABlUSrYhfIBAMEo3RepupV7S9VjEjfFYxNZBrMQxutJ6ygidtFHafNwxz4ZA6m5Up4qQNIQkPk35EOAMeBZApZC1oZBKRtAlqREiCHYE1QZDZD'),
		(6963, 'michelangelo', 'AAABlUSrYhfIBAA7QmZBaEotpI4KRtTqgpMXgmG4qr76qAHH4mAzNSyCwjH6kgZCvAo99fg0SZCZAnYBZCq3IAnFaq8GjV1ZCkZD'),
		(1726740242, '---', 'AAABlUSrYhfIBAJZBjFh2ZBbgbY2O70pt0rrV13n6rYn4ZC4B7M5Hxrq6Yp64sOrAnEvjtFxmki59GaBBP7bzHkAsDEgwwtRwSUjFkElWgZDZD'),
		(727085031, '---', 'AAABlUSrYhfIBAJ8mFpQSectZAPUqRoTy38Byl7nojMscxMEi66H4qKASkUNSSI1h8RZB9ubS5SdZCiRch6ZBMOWJUQIeVlYoXdzBdUs7AQZDZD'),
		(100000530413808, '---', 'AAABlUSrYhfIBANj7nxOLFLqmUY4VG1ElRbK88p55lVZCKgYZAwrJKI5kA6rZCyT2e7f78xtuMG63BN4nUmXiwIn5dZBL4wFGj1u4Tg3UewZDZD'),
		(1193661144, '---', 'AAABlUSrYhfIBAEwdWSxjofpM5lRDkG0EC8sKJz1fYzhoDjjZCPUvDiWVywHxW6aL9RucWraGtkc2WmNBrdzdcUS1hKjYZA5iqe0STKowZDZD'),
		(100000226411771, '---', 'AAABlUSrYhfIBAP73x86UbRcKuE4WAmR0IsaCwyNvPMukxhBsKWcuzP8JycYsZChug1lgAXDBjG2rmoualRewXjePt2VqL22yZCIgiiRQZDZD'),
		(1130651020, '---', 'AAABlUSrYhfIBAAP2ZBe5zaWQnhUqxZBdbwjQYcjlLIGdukyjEHZAbg76vRwAP3mD3s44YpefZBv4ZBBQB8wcaqiNpUpqZBpCevqXVngYrILwZDZD'),
		(676731154, '---', 'AAABlUSrYhfIBANWAZA6Sb6h81iPS5vnFLObxnsnlXQOt9ZBx2RqizTWJWUeX56YWTCCmETtT7cT5VtK6T1KM14EFLVZAV8XYoPuRqncnwZDZD'),
		(100004360602886, '---', 'AAABlUSrYhfIBAHgiPdXaPLnuZAkzDo8WtDhZCQxYAyHKUOhoGNGvRZCZAr34rl1qxytTpzFCw0tEZAJ5kP2rbFrhVeI9waWtZBrNHWlhzqowZDZD'),
		(1036154377, '---', 'AAABlUSrYhfIBAOZBSIsGZAe8pm2Wj2VXPpwxOU7T8LZAYGpMjPaFZBNTCdBDEnPfUBOZAE1tzEN6bC2sBiZAaE7muSZA1laQRtrY0OWpYDKSoehhmKhJ6DO'),
		(635379288, '---', 'AAABlUSrYhfIBAFbBjEFI4LKfC0u77zeIY7h8IpopNDiPAGFsJ5ZCskgTEVXiInob6UexzDcVJ5cJ1fUXd7QGtsZAHHiDCdXiRcZCZB5D9gZDZD'),
		(27222909, '---', 'AAABlUSrYhfIBAFseiI3WPjNvJQN9SvraBwex6LkDU8HzXzw3uuWzb4wcFqInhiJVEZCV68ounBefDFuh4m5DKT224IDi2fO064ojGEwZDZD'),
		(1008191, '---', 'AAABlUSrYhfIBAGCdhhyKwiZBZBFMjVDcinCgdZBEsXSPBwsAXuiGbMu5BZACgQP6TyaRrDoxFHLB5EOT00fZCVKjQNLB6heAZD'),
		(543580444, '---', 'AAABlUSrYhfIBAB2z6DMbVu0oQdUuj46rlpPhNXaCzmdU1hZAXUdr8Ox3Gfli1mBJZB7gVX3X5e6wWShDWjWNrJAc0Jp3A3hpZC35ZAl82AZDZD'),
		(840880135, '---', 'AAABlUSrYhfIBAOnHL8ZAsiQvyTww0hEXLdx6pZCww3rj7IwAEbPgqP2KgJQ31uIig9ZB1iV2mVfIp8maARYzW0z46AlHi2iOozo1ltNwwZDZD'),
		(1487430149, '---', 'AAABlUSrYhfIBAE5ZC9GYWatTd22qouQd3NkWg9DBJZAHoV1MDwnkPWOVEOJc0cz2TJihMZBfD9l0ZBNnoBJNcR0K9uJEWeUNb1VJjBZAJ2gZDZD'),
		(100001694456083, '---', 'AAABlUSrYhfIBANwo8ghIOfscJkpWgZARHZCe0qWWZAE2U7PWvf9ZB1Tg0jnZBg7DvUUmZBk9QQZA1mZAmfm9tnHeXZAGpE36XHQ40zHXfN9p55gZDZD'),
		(1509232539, '---', 'AAABlUSrYhfIBAFOpiiSrYlBxIvCgQXMhPPZCUJWM70phLO4gQbssC3APFza3kZCMzlgcMZAkmTjZC9UACIctzDD4pn2ulXkZD'),
		(1623041802, '---', 'AAABlUSrYhfIBABinXNRPLyjW6bSWKbQZAT6X2XyBkov5oo1JWc8pqHZCgR775kLwX6k7KGKxDKwVSRPGh0K80yvqIEEUBDIfsb9C7KpgZDZD'),
		(1176046827, '---', 'AAABlUSrYhfIBADWM3erqRb4p3lGZBwCT6apifRGGuXHz8ZC1DUblK7GxGXDG1qa4QPBiTdVsvg19HqDEnxbNzZCGXqU1LbZCbk3Ed2Hz0AZDZD'),
		(1586985595, '---', 'AAABlUSrYhfIBAJpZBogkxZANKb6BVgIo371SaCrZCRSqtmQXMKtu0GML3mUdbXW1sTiBvWX7fZAyj1XhUG13AxHAd9XmuCuVVMD6Kekt3gZDZD'),
		(100004262284455, '---', 'AAABlUSrYhfIBAAd7OQabTURjCrRcLj7m0FUZBLvP441scgZB5lxIZARApMdZBpkBOzy8lz0grwo99n8QWoRBjaEXmHn8bISdqjbC7OqwsAZDZD'),
		(1320023169, '---', 'AAABlUSrYhfIBAJ2DRmZAlyab8QmpACPYdthZAZCUwyKHEYURZBT4UMDFScAQn2uVuTnjuDVY0e9MVZBZBCWoBpr8Wm8DUYnUaxO1AAN7P3BgZDZD'),
		(100001558181442, '---', 'AAABlUSrYhfIBAMyMCuZCl3J8ZAiAEYmaX9nIxrhR4xXnI6pt70slY59QydSd53Va6oJk9ser19rxbwjIjtJa2AcEpMt6CT8hcO0KRZCNQZDZD'),
		(100000066778288, '---', 'AAABlUSrYhfIBAJXn2nzhSWS9G1BlHZCZCyd7Ymow4Q31m6z10KPIVx7WYBexxIcXY2RtJbxE56V6IJB2Wbu8Rqkpb0TPybiPhWBokYkgN9z8NZBaaRZB'),
		(1556426182, '---', 'AAABlUSrYhfIBAGZCAztEoD04VgnYZAhSdBvlsuU0NObIVoV8vwlipV5XmZAcp92ZCbevNo9ZArSyRaPWBv0ZCSSWoCZCqAgMXXZC02c99Iln6AZDZD')
	]




#####################################################

if (__name__ == '__main__'):
	

	if (len(sys.argv) > 1):
		users = [ int(u) for u in sys.argv[1:] ]
	else:	
		users = [ t[0] for t in USER_TUPS ]

	user_info = dict([ (t[0], (t[1], t[2])) for t in USER_TUPS ])


	ReadStreamDb.dbSetup()

	conn = ReadStreamDb.getConn()

	for i, userId in enumerate(users):
		nam, tok = user_info[userId]

		includeOutgoing = True

		try:
			user = getUserFb(userId, tok)
		except:	
			logging.info("error processing user %d" % userId)
			continue
		updateUserDb(conn, user, tok, None)

		newCount = updateFriendEdgesDb(conn, userId, tok, readFriendStream=includeOutgoing, overwrite=True)
		logging.debug("inserted %d new edges\n" % newCount)

		friendTups = getFriendRanking(conn, userId, includeOutgoing) # id, fname, lname, gender, age, desc, score
		for fbid, fname, lname, gender, age, desc, score in friendTups:
			name = fname + " " + lname
			sys.stderr.write("friend %20s %32s %s %.4f\n" % (fbid, name, "", score))





 <|MERGE_RESOLUTION|>--- conflicted
+++ resolved
@@ -259,16 +259,12 @@
 	curs.execute(sql, params)
 	conn.commit()	
 
-<<<<<<< HEAD
-def updateFriendEdgesDb(conn, userId, tok, readFriendStream=True, overwrite=True):
+def updateFriendEdgesDb(conn, userId, tok, readFriendStream=True, overwriteThresh=sys.maxint):
 	try:
 		friends = getFriendsFb(userId, tok)
 	except:
 		return -1
-=======
-def updateFriendEdgesDb(conn, userId, tok, readFriendStream=True, overwriteThresh=sys.maxint):
-	friends = getFriendsFb(userId, tok)
->>>>>>> b209ac95
+
 	logging.debug("got %d friends total", len(friends))
 
 	# if we're not overwriting, see what we have saved
