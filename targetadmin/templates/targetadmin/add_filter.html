<form id="add-filter-form" action="{% url 'targetadmin:filter-add' client.pk %}" method="post">
    {% csrf_token %}
    <div class="row add-filter-row">
        <div class="filter-selection-col">
            <div id="new-form-1" class="new-filters">
                <p>{{ form.feature.errors }}{{ form.feature.label_tag }} <span id="feature-error" class="alert form-error">Required</span> {{ form.feature }}</p>
                <p>{{ form.operator.errors }}{{ form.operator.label_tag }} <span id="operator-error" class="alert form-error">Required</span> {{ form.operator }}</p>
                <p style="display: none;">{{ form.value }}</p>
                <div class="value-container">
                    {{ form.value.errors }}
                    <label for="{{ form.value.id_for_label }}">{{ form.value.label }}</label><span id="value-error" class="alert form-error">Required</span>
                    <div class="clearfix">
                        <div class="text-input-list">
                            <input id="{{ form.value.id_for_label }}-split-1" name="value-split-1" type="text" class="filter-val-input">
                            <span id="value-span"></span>
                        </div>
                        <div class="add-input-container">
                            <a id="value-a" class="icon-plus" href="#" style=""></a>
                        </div>
                    </div>
                    <select id="gender-dropdown" style="display:none;">
                        <option value="" selected="selected">--------</option>
                        <option value="Male">Male</option>
                        <option value="Female">Female</option>
                    </select>
                    <div id="age-range-container" style="display:none;">
                        <div style="padding-bottom: 10px;">
                            <span>Age range:</span>
                            <span id="age-range-display">25 - 75</span>
                        </div>
                        <div id="age-range"></div>
                    </div>
<<<<<<< HEAD
                    <div id="location-options-container" style="display: none;">
                        <div>
                            <label for="location-type">Location Type (one per filter)</label>
                            <select id="location-type-dropdown" data-placement="right" data-content="Please select a location type.">
                                <option value="" data-dropdown="" selected="selected">--------</option>
                                <!--<option value="country">Country</option>-->
                                <option value="state">State</option>
                                <option value="city">City</option>
                            </select>
                        </div>
                        <div id="country-container" style="display: none;">
                            <label for="country-dropdown">Country</label>
                            <select id="country-dropdown" data-placement="right">
                                <option value="us" selected="selected">United States</option>
                            </select>
                        </div>
                        <div id="state-container" style="display: none;">
                            <label for="us-state-dropdown">State</label><span id="state-error" class="alert form-error">Required</span>
                            <input type="text" id="state-input" placeholder="Enter a state" autocomplete="off"/>
                        </div>
                        <div id="city-container" style="display: none;">
                            <label for="city-input">City</label>
                            <input type="text" id="city-input" placeholder="Enter a city" />
                        </div>
                        <button id="add-location-filter" class="btn btn-mini" style="display:none;" data-placement="right">Add Filter</button>
                    </div>
                </div>
=======
                </p>
                <hr>
>>>>>>> d7e31062
            </div>
        </div>
        <div id="location-filter-view" class="filter-builder-col">
            <h5 style="margin-top: 0px; border-bottom: 2px inset lightgray">Current Location Filter</h5>
            <div id="location-filters" style="padding-left: 10px;"></div>
        </div>
    </div>
</form>
<script>
    var input_count = 1;

    $('.icon-plus').click(function(e){
        var split_id = e.target.id.split('-'),
            form_tag = split_id[0] + '-' + split_id[1],
            iconContainer = $(this).parent();

        input_count += 1;
        var new_id = 'id_value-split-' + input_count;
        var dest_id = '#' + e.target.id + '-span';
        $('#value-span').append(
            '<input id="' + new_id + '" name="' + new_id + '" type="text" class="filter-val-input">'
        );

<<<<<<< HEAD
        //10 accounts for the margin-bottom of the input element
        //todo: rework html so we don't have to do this
        console.log( "input count : " + input_count );
        console.log( "outerheight : " +  iconContainer.outerHeight( true ) );
        iconContainer.css( { top:
            ( ( iconContainer.outerHeight( true ) + 2 ) * ( input_count - 1 ) ) +
            ( ( input_count - 1 ) * 10 )
        } );
    });
</script>
<script src="{{ STATIC_URL }}js/createFilterManager.js"></script>
=======
    //object constructor -- manages filter creation modal
    //binds events, cache's jQuery DOM lookups
    //I'd really like to incorporate a templating engine ( that front and backend can use )
    //  in order to utilize a .js helper function that does this caching, event binding automatically
    //  as well as separate .js from HTML
    //creates a separate save changes button for age filter because it creates two filters
    //initializes age range slider
    var CreateFilterManager = function() {
        var self = this;

        this.featureDropdown =  $('#id_feature').on( 'change', function() { self.handleFeatureChange(); } );
        this.genderDropdown = $('#gender-dropdown').on( 'change', function() { self.handleGenderChange(); } );
        
        this.operatorDropdown = $('#id_operator');
        this.operatorLabel = $('label[for="id_operator"]');
        this.operatorError = $('#operator-error');

        this.valueLabel = $('label[for="id_value"]');
        this.firstValueInput = $('#id_value-split-1');
        this.valueSpan = $('#value-span');
        this.valueError = $('#value-error');
        this.addValueIcon = $('#value-a');

        this.saveChangesBtn = $('#filter-add');

        this.saveAgeChangesBtn =
            this.saveChangesBtn.clone().insertAfter( this.saveChangesBtn )
                .attr( 'id', 'age-filter-add' )
                .on( 'click', $.proxy( this.submitAgeFilter, this ) )
                .hide();

        this.ageRangeContainer = $('#age-range-container');

        $( "#age-range" ).slider( {
            range: true,
            min: 0,
            max: 100,
            values: [ 25, 75 ],
            slide: function( event, ui ) {
              $( "#age-range-display" ).text( ui.values[ 0 ] + " - " + ui.values[ 1 ] );
            }
        } );

        return this;
    }

    //adding methods to our filter creation manager
    $.extend( CreateFilterManager.prototype, {

        //called when feature type changes
        //cleans up former state's UI
        //looks for object method to handle selected feature type
        //calls that method if it exists, else, vanilla form
        handleFeatureChange: function() {

            var feature = this.featureDropdown.val(),
                method = 'show' + feature.charAt(0).toUpperCase() + feature.slice(1) + 'UI';

            //should add a state to this object so we know what to clean up
            // instead of checking twice
            if( this.genderDropdown.is(':visible') ) { this.cleanUpGenderUI(); }
            if( this.ageRangeContainer.is(':visible') ) { this.cleanUpAgeUI(); }

            if( this[ method ] ) { this[ method ](); }

            return this;
        },

        //'Age' was selected from the dropdown
        //hide default UI, show age ui
        showAgeUI: function() {
            this.valueSpan.empty();
            this.toggleOperatorElements( 'hide' );
            this.toggleDefaultValueInputs( 'hide', [ 'valueLabel' ] );  
            this.ageRangeContainer.fadeIn();
            this.saveChangesBtn.hide();
            this.saveAgeChangesBtn.show();
        },

        //'Gender' was selected from the dropdown
        //hide default UI, show gender ui
        showGenderUI: function() {
            this.valueSpan.empty();
            this.operatorDropdown.val('eq').attr( 'disabled', true );
            this.toggleDefaultValueInputs( 'hide' );  
            this.genderDropdown.fadeIn();
        },

        //hide Age UI, show default UI
        cleanUpAgeUI: function() {

            window.can_close_modal = true;

            this.saveChangesBtn.show();
            this.saveAgeChangesBtn.hide();

            this.ageRangeContainer.hide();
            this.firstValueInput.val('');
            this.toggleOperatorElements( 'fadeIn' );
            this.toggleDefaultValueInputs( 'fadeIn', [ 'valueLabel' ] );
        },

        //hide gender UI, show default UI
        cleanUpGenderUI: function() {

            this.genderDropdown.hide();
            this.operatorDropdown.val('').removeAttr( 'disabled' );
            this.firstValueInput.val('');
            this.toggleDefaultValueInputs( 'fadeIn' );
        },

        //special age version of 'Save Changes' button clicked 
        //set min value, click original 'Save Changes' button
        //set max value, click original 'Save Changes' button
        submitAgeFilter: function( e ) {
            var values = $( '#age-range' ).slider( 'values' );

            e.preventDefault();

            window.can_close_modal = false;

            this.operatorDropdown.val('min');
            this.firstValueInput.val( values[0] );
            this.saveChangesBtn.click();

            window.can_close_modal = true;

            this.operatorDropdown.val('max');
            this.firstValueInput.val( values[1] );
            this.saveChangesBtn.click();
                
            this.saveAgeChangesBtn.hide();
            this.saveChangesBtn.show();
        },

        //gender dropdown changed, update hidden value input
        handleGenderChange: function() { this.firstValueInput.val( this.genderDropdown.val() ); },

        //func is string referencing a jquery method
        //func is called on the 'Operator' UI elements
        //will not show "Error" elements
        toggleOperatorElements: function( func ) {
            var elements = [ 'operatorLabel', 'operatorDropdown', 'operatorError' ];
            if( func === 'fadeIn' || func === 'show' ) { elements.splice( elements.indexOf( 'operatorError' ), 1 ); }
            this.toggleElements( elements, func );
        },

        //func is string referencing a jquery method
        //func is called on the 'Value' UI elements
        //will not show "Error" elements
        //extra Els is an optional parameter allowing for the inclusion
        // of extra elements
        toggleDefaultValueInputs: function( func, extraEls ) {
            var elements = [ 'firstValueInput', 'valueSpan', 'addValueIcon', 'valueError' ];
            if( func === 'fadeIn' || func === 'show' ) { elements.splice( elements.indexOf( 'valueError' ), 1 ); }
            if( extraEls ) { elements = elements.concat( extraEls ); }
            this.toggleElements( elements, func );
        },

        //takes a list of strings referring to this objects cached elements
        //calls jQuery method func on these cached elements
        toggleElements: function( elementList, func ) {
            var self = this;
            $.each( elementList, function( i, elReference ) { self[ elReference ][ func ](); } );
        }

    } );

    //create istance of CreateFilterManager
    new CreateFilterManager();

</script>
>>>>>>> d7e31062
<|MERGE_RESOLUTION|>--- conflicted
+++ resolved
@@ -30,7 +30,6 @@
                         </div>
                         <div id="age-range"></div>
                     </div>
-<<<<<<< HEAD
                     <div id="location-options-container" style="display: none;">
                         <div>
                             <label for="location-type">Location Type (one per filter)</label>
@@ -58,10 +57,6 @@
                         <button id="add-location-filter" class="btn btn-mini" style="display:none;" data-placement="right">Add Filter</button>
                     </div>
                 </div>
-=======
-                </p>
-                <hr>
->>>>>>> d7e31062
             </div>
         </div>
         <div id="location-filter-view" class="filter-builder-col">
@@ -85,189 +80,12 @@
             '<input id="' + new_id + '" name="' + new_id + '" type="text" class="filter-val-input">'
         );
 
-<<<<<<< HEAD
         //10 accounts for the margin-bottom of the input element
         //todo: rework html so we don't have to do this
-        console.log( "input count : " + input_count );
-        console.log( "outerheight : " +  iconContainer.outerHeight( true ) );
         iconContainer.css( { top:
             ( ( iconContainer.outerHeight( true ) + 2 ) * ( input_count - 1 ) ) +
             ( ( input_count - 1 ) * 10 )
         } );
     });
 </script>
-<script src="{{ STATIC_URL }}js/createFilterManager.js"></script>
-=======
-    //object constructor -- manages filter creation modal
-    //binds events, cache's jQuery DOM lookups
-    //I'd really like to incorporate a templating engine ( that front and backend can use )
-    //  in order to utilize a .js helper function that does this caching, event binding automatically
-    //  as well as separate .js from HTML
-    //creates a separate save changes button for age filter because it creates two filters
-    //initializes age range slider
-    var CreateFilterManager = function() {
-        var self = this;
-
-        this.featureDropdown =  $('#id_feature').on( 'change', function() { self.handleFeatureChange(); } );
-        this.genderDropdown = $('#gender-dropdown').on( 'change', function() { self.handleGenderChange(); } );
-        
-        this.operatorDropdown = $('#id_operator');
-        this.operatorLabel = $('label[for="id_operator"]');
-        this.operatorError = $('#operator-error');
-
-        this.valueLabel = $('label[for="id_value"]');
-        this.firstValueInput = $('#id_value-split-1');
-        this.valueSpan = $('#value-span');
-        this.valueError = $('#value-error');
-        this.addValueIcon = $('#value-a');
-
-        this.saveChangesBtn = $('#filter-add');
-
-        this.saveAgeChangesBtn =
-            this.saveChangesBtn.clone().insertAfter( this.saveChangesBtn )
-                .attr( 'id', 'age-filter-add' )
-                .on( 'click', $.proxy( this.submitAgeFilter, this ) )
-                .hide();
-
-        this.ageRangeContainer = $('#age-range-container');
-
-        $( "#age-range" ).slider( {
-            range: true,
-            min: 0,
-            max: 100,
-            values: [ 25, 75 ],
-            slide: function( event, ui ) {
-              $( "#age-range-display" ).text( ui.values[ 0 ] + " - " + ui.values[ 1 ] );
-            }
-        } );
-
-        return this;
-    }
-
-    //adding methods to our filter creation manager
-    $.extend( CreateFilterManager.prototype, {
-
-        //called when feature type changes
-        //cleans up former state's UI
-        //looks for object method to handle selected feature type
-        //calls that method if it exists, else, vanilla form
-        handleFeatureChange: function() {
-
-            var feature = this.featureDropdown.val(),
-                method = 'show' + feature.charAt(0).toUpperCase() + feature.slice(1) + 'UI';
-
-            //should add a state to this object so we know what to clean up
-            // instead of checking twice
-            if( this.genderDropdown.is(':visible') ) { this.cleanUpGenderUI(); }
-            if( this.ageRangeContainer.is(':visible') ) { this.cleanUpAgeUI(); }
-
-            if( this[ method ] ) { this[ method ](); }
-
-            return this;
-        },
-
-        //'Age' was selected from the dropdown
-        //hide default UI, show age ui
-        showAgeUI: function() {
-            this.valueSpan.empty();
-            this.toggleOperatorElements( 'hide' );
-            this.toggleDefaultValueInputs( 'hide', [ 'valueLabel' ] );  
-            this.ageRangeContainer.fadeIn();
-            this.saveChangesBtn.hide();
-            this.saveAgeChangesBtn.show();
-        },
-
-        //'Gender' was selected from the dropdown
-        //hide default UI, show gender ui
-        showGenderUI: function() {
-            this.valueSpan.empty();
-            this.operatorDropdown.val('eq').attr( 'disabled', true );
-            this.toggleDefaultValueInputs( 'hide' );  
-            this.genderDropdown.fadeIn();
-        },
-
-        //hide Age UI, show default UI
-        cleanUpAgeUI: function() {
-
-            window.can_close_modal = true;
-
-            this.saveChangesBtn.show();
-            this.saveAgeChangesBtn.hide();
-
-            this.ageRangeContainer.hide();
-            this.firstValueInput.val('');
-            this.toggleOperatorElements( 'fadeIn' );
-            this.toggleDefaultValueInputs( 'fadeIn', [ 'valueLabel' ] );
-        },
-
-        //hide gender UI, show default UI
-        cleanUpGenderUI: function() {
-
-            this.genderDropdown.hide();
-            this.operatorDropdown.val('').removeAttr( 'disabled' );
-            this.firstValueInput.val('');
-            this.toggleDefaultValueInputs( 'fadeIn' );
-        },
-
-        //special age version of 'Save Changes' button clicked 
-        //set min value, click original 'Save Changes' button
-        //set max value, click original 'Save Changes' button
-        submitAgeFilter: function( e ) {
-            var values = $( '#age-range' ).slider( 'values' );
-
-            e.preventDefault();
-
-            window.can_close_modal = false;
-
-            this.operatorDropdown.val('min');
-            this.firstValueInput.val( values[0] );
-            this.saveChangesBtn.click();
-
-            window.can_close_modal = true;
-
-            this.operatorDropdown.val('max');
-            this.firstValueInput.val( values[1] );
-            this.saveChangesBtn.click();
-                
-            this.saveAgeChangesBtn.hide();
-            this.saveChangesBtn.show();
-        },
-
-        //gender dropdown changed, update hidden value input
-        handleGenderChange: function() { this.firstValueInput.val( this.genderDropdown.val() ); },
-
-        //func is string referencing a jquery method
-        //func is called on the 'Operator' UI elements
-        //will not show "Error" elements
-        toggleOperatorElements: function( func ) {
-            var elements = [ 'operatorLabel', 'operatorDropdown', 'operatorError' ];
-            if( func === 'fadeIn' || func === 'show' ) { elements.splice( elements.indexOf( 'operatorError' ), 1 ); }
-            this.toggleElements( elements, func );
-        },
-
-        //func is string referencing a jquery method
-        //func is called on the 'Value' UI elements
-        //will not show "Error" elements
-        //extra Els is an optional parameter allowing for the inclusion
-        // of extra elements
-        toggleDefaultValueInputs: function( func, extraEls ) {
-            var elements = [ 'firstValueInput', 'valueSpan', 'addValueIcon', 'valueError' ];
-            if( func === 'fadeIn' || func === 'show' ) { elements.splice( elements.indexOf( 'valueError' ), 1 ); }
-            if( extraEls ) { elements = elements.concat( extraEls ); }
-            this.toggleElements( elements, func );
-        },
-
-        //takes a list of strings referring to this objects cached elements
-        //calls jQuery method func on these cached elements
-        toggleElements: function( elementList, func ) {
-            var self = this;
-            $.each( elementList, function( i, elReference ) { self[ elReference ][ func ](); } );
-        }
-
-    } );
-
-    //create istance of CreateFilterManager
-    new CreateFilterManager();
-
-</script>
->>>>>>> d7e31062
+<script src="{{ STATIC_URL }}js/createFilterManager.js"></script>