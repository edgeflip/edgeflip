--- conflicted
+++ resolved
@@ -229,39 +229,26 @@
         # The default template name will do:
         template_name = 'button.html'
 
-        #set NULLs for the Assignment below
+        # Set empties for the Assignment below:
         style_id = None
         style_recs = []
     else:
         template_name = button_style_file.html_template
 
-<<<<<<< HEAD
-        # Record assignment:
-        db.delayed_save.delay(
-            models.Assignment(
-                session_id=request.visit.session_id,
-                campaign=campaign,
-                content=content,
-                feature_type='button_style_id',
-                feature_row=style_id,
-                random_assign=True,
-                chosen_from_table='campaign_button_styles',
-                chosen_from_rows=[campaign_button_style.button_style_id
-                                  for campaign_buton_style in style_recs],
-            )
-        )
-=======
     # Record assignment:
-    assignment = models.Assignment(
-        session_id=session_id, campaign=campaign,
-        content=content, feature_type='button_style_id',
-        feature_row=style_id, random_assign=True,
-        chosen_from_table='campaign_button_styles',
-        chosen_from_rows=[campaign_button_style.button_style_id
-                          for campaign_buton_style in style_recs],
-    )
-    db.delayed_save.delay(assignment)
->>>>>>> 2c414b0b
+    db.delayed_save.delay(
+        models.Assignment(
+            session_id=request.visit.session_id,
+            campaign=campaign,
+            content=content,
+            feature_type='button_style_id',
+            feature_row=style_id,
+            random_assign=True,
+            chosen_from_table='campaign_button_styles',
+            chosen_from_rows=[campaign_button_style.button_style_id
+                              for campaign_buton_style in style_recs],
+        )
+    )
 
     return render(request, _locate_client_template(client, template_name), {
         'goto': faces_url,
