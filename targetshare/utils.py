import base64
import copy
import datetime
import itertools
import logging
import random
import sys
import time
import urllib
from Crypto.Cipher import DES
from StringIO import StringIO

from django.conf import settings


logger = logging.getLogger(__name__)


PADDING = ' '
BLOCK_SIZE = 8
MAX_MISSING_CIVIS_MATCHES = 20

pad = lambda s: s + (BLOCK_SIZE - len(s) % BLOCK_SIZE) * PADDING

# DES appears to be limited to 8-character secret, so truncate if too long
secret = pad(settings.CRYPTO.des_secret)[:8]
cipher = DES.new(secret)


class CDFProbsError(Exception):
    """CDF defined by provided experimental probabilities is not well-defined"""
    pass


def check_cdf(sequence):
    """Takes tuples of (id, CDF Probability) and ensures the CDF is well-defined"""
    probs = sorted(pair[1] for pair in sequence)
    if min(probs) <= 0:
        raise CDFProbsError("Zero or negative probabilities detected")
    if max(probs) != 1.0:
        raise CDFProbsError("Max probability is not 1.0")
    if len(probs) != len(set(probs)):
        raise CDFProbsError("Duplicate values found in CDF")


def random_assign(sequence):
    """Randomly assign an element from a sequence of elements paired with their
    CDF probabilities.

    """
    # Ensure sorted by CDF probability:
    sorted_ = sorted(sequence, key=lambda pair: pair[1])
    check_cdf(sorted_)

    # Pick out smallest probability greater than or equal to random number:
    rand = random.random()
    for obj_id, prob in sorted_:
        if prob >= rand:
            return obj_id

    raise CDFProbsError("Math must be broken if we got here...")


def encodeDES(message):
    """Encrypt a message with DES cipher, returning a URL-safe, quoted string"""
    message = str(message)
    encrypted = cipher.encrypt(pad(message))
    b64encoded = base64.urlsafe_b64encode(encrypted)
    encoded = urllib.quote(b64encoded)
    return encoded


def decodeDES(encoded):
    """Decrypt a message with DES cipher, assuming a URL-safe, quoted string"""
    encoded = str(encoded)
    unquoted = urllib.unquote(encoded)
    b64decoded = base64.urlsafe_b64decode(unquoted)
    message = cipher.decrypt(b64decoded).rstrip(PADDING)
    return message


<<<<<<< HEAD
def civis_filter(edges, feature, operator, score_value):
    ''' Performs a match against the Civis API and retrieves the score for a
    given user
    '''
    people_dict = {'people': {}}
    for edge in edges:
        user = edge.secondary
        user_dict = {}
        if user.birthday:
            user_dict['birth_month'] = '%02d' % user.birthday.month
            user_dict['birth_year'] = str(user.birthday.year)
            user_dict['birth_day'] = '%02d' % user.birthday.day

        if not user.state or not user.city:
            continue

        state = us.states.lookup(user.state)
        user_dict['state'] = state.abbr if state else None
        user_dict['city'] = user.city
        user_dict['first_name'] = user.fname
        user_dict['last_name'] = user.lname
        people_dict['people'][user.fbid] = user_dict

    try:
        cm = matcher.CivisMatcher()
        results = cm.bulk_match(people_dict)
    except requests.RequestException:
        logger.exception('Failed to contact Civis')
        return []
    except matcher.MatchException:
        logger.exception('Matcher Error!')
        return []

    valid_ids = []
    for key, value in results.items():
        scores = getattr(value, 'scores', None) or {}
        filter_feature = scores.get(feature) or {}
        if scores and float(filter_feature.get(operator, 0)) >= float(score_value):
            valid_ids.append(str(key))

    return [x for x in edges if str(x.secondary.fbid) in valid_ids]


def civis_s3_filter(edges, feature, operator, score_value):
    cm = matcher.S3CivisMatcher(
        settings.AWS.AWS_ACCESS_KEY_ID, settings.AWS.AWS_SECRET_ACCESS_KEY
    )
    results, missing_count = cm.cache_match(
        [x.secondary.fbid for x in edges]
    )
    logger.debug('Missed the cache %s times', str(missing_count))
    if missing_count > MAX_MISSING_CIVIS_MATCHES:
        return civis_filter(edges, feature, operator, score_value)
    else:
        valid_ids = []
        for key, value in results.items():
            scores = getattr(value, 'scores', None) or {}
            score = scores.get(feature) or {}
            if score and float(score.get(operator, 0)) >= float(score_value):
                valid_ids.append(str(key))

        return [x for x in edges if str(x.secondary.fbid) in valid_ids]


=======
>>>>>>> abb8ffbc
class Timer(object):
    """used for inline profiling & debugging


    XXX i can probably die
    """
    def __init__(self):
        self.start = time.time()

    def reset(self):
        self.start = time.time()

    def elapsedSecs(self):
        return time.time() - self.start

    def elapsedPr(self, precision=2):
        delt = datetime.timedelta(seconds=time.time() - self.start)
        hours = delt.days * 24 + delt.seconds / 3600
        hoursStr = str(hours)
        mins = (delt.seconds - hours * 3600) / 60
        minsStr = "%02d" % (mins)
        secs = (delt.seconds - hours * 3600 - mins * 60)
        if (precision):
            secsFloat = secs + delt.microseconds / 1000000.0 # e.g., 2.345678
            secsStr = (("%." + str(precision) + "f") % (secsFloat)).zfill(3 + precision) # two digits, dot, fracs
        else:
            secsStr = "%02d" % (secs)
        if (hours == 0):
            return minsStr + ":" + secsStr
        else:
            return hoursStr + ":" + minsStr + ":" + secsStr

    def stderr(self, txt=""):
        raise NotImplementedError # what is this intended to do? No stderr please!


def doc_inheritor(cls):
    """Apply inherited __doc__ strings to subclass and proxy methods.

        inherits_docs = doc_inheritor(MyBaseClass)

        class MySubClass(MyBaseClass):

            @inherits_docs
            def overwrite_method(self):
                ...

    """
    def inheritor(func):
        if func.__doc__ is None:
            try:
                inherited = getattr(cls, func.__name__)
            except AttributeError:
                pass
            else:
                func.__doc__ = inherited.__doc__
        return func
    return inheritor


class DummyIO(StringIO):

    def write(self, _buffer):
        pass

    def flush(self):
        pass


class LazySequence(object):
    """A sequence which only iterates over its given iterable as needed."""

    REPR_OUTPUT_SIZE = 20

    def __init__(self, iterable=None):
        super(LazySequence, self).__init__()
        self.iterable = iter(iterable) if iterable else None

    @property
    def _results(self):
        return vars(self).setdefault('_results', [])

    def _consume(self):
        if self.iterable:
            self._results.extend(self.iterable)
            self.iterable = None

    def __len__(self):
        self._consume()
        return self._results.__len__()

    def _iter_iterable(self):
        for item in self.iterable or ():
            self._results.append(item)
            yield item
        self.iterable = None

    def __iter__(self):
        if self.iterable:
            return itertools.chain(self._results.__iter__(), self._iter_iterable())
        return self._results.__iter__()

    def __bool__(self):
        try:
            next(iter(self))
        except StopIteration:
            return False
        else:
            return True

    __nonzero__ = __bool__

    def _advance(self, count=None, index=None):
        if count is None and index is None:
            raise TypeError
        elif count is None:
            bound = index + 1
            count = bound - self._results.__len__()

        iterator = self._iter_iterable()
        while count > 0:
            try:
                next(iterator)
            except StopIteration:
                break
            else:
                count -= 1

    @staticmethod
    def _validate_key(key):
        if not isinstance(key, (slice, int)):
            raise TypeError
        elif (
            (not isinstance(key, slice) and key < 0) or
            (isinstance(key, slice) and ((key.start is not None and key.start < 0) or
                                            (key.stop is not None and key.stop < 0)))
        ):
            raise ValueError("Negative indexing is not supported.")

    def __getitem__(self, key):
        self._validate_key(key)

        if isinstance(key, slice):
            return type(self)(itertools.islice(self, key.start, key.stop, key.step))

        if self.iterable:
            self._advance(index=key)
        return self._results.__getitem__(key)

    def __getslice__(self, start, stop):
        return self.__getitem__(slice(start, stop))

    def __repr__(self):
        data = list(self[:self.REPR_OUTPUT_SIZE + 1])
        if len(data) > self.REPR_OUTPUT_SIZE:
            data[-1] = "...(remaining elements truncated)..."
        return repr(data)

    def count(self, value):
        self._consume()
        return self._results.count(value)

    def index(self, value):
        try:
            return self._results.index(value)
        except ValueError:
            if self.iterable is None:
                raise

            base_length = self._results.__len__()
            for count, item in enumerate(self._iter_iterable()):
                if item == value:
                    return base_length + count
            else:
                raise

    def __contains__(self, value):
        try:
            self.index(value)
        except ValueError:
            return False
        else:
            return True

    def __add__(self, other):
        return type(self)(itertools.chain(self, other))

    def __radd__(self, other):
        return type(other)(itertools.chain(other, self))

    def __mul__(self, other):
        return type(self)(itertools.chain.from_iterable(itertools.repeat(self, other)))

    __rmul__ = __mul__

    def __deepcopy__(self, memo):
        return type(self)(copy.deepcopy(item, memo) for item in self)


class LazyList(LazySequence, list):
    """A list which only iterates over the given iterable as needed."""

    @property
    def _results(self):
        return super(LazySequence, self)

    def __setitem__(self, key, value):
        self._validate_key(key)

        if self.iterable:
            if isinstance(key, slice):
                stop = sys.maxint if key.stop is None else key.stop
                index = stop - 1
            else:
                index = key
            self._advance(index=index)

        self._results.__setitem__(key, value)

    def __delitem__(self, key):
        self._validate_key(key)

        if self.iterable:
            if isinstance(key, slice):
                stop = sys.maxint if key.stop is None else key.stop
                index = stop - 1
            else:
                index = key
            self._advance(index=index)

        self._results.__delitem__(key)

    def __setslice__(self, start, stop, sequence):
        self.__setitem__(slice(start, stop), sequence)

    def __delslice__(self, start, stop):
        self.__delitem__(slice(start, stop))

    def extend(self, iterable):
        if self.iterable:
            self.iterable = itertools.chain(self.iterable, iterable)
        else:
            self._results.extend(iterable)

    def append(self, value):
        self.extend([value])

    def insert(self, index, value):
        if self.iterable:
            self._advance(index=(index - 1))
        return self._results.insert(index, value)

    def pop(self, index=None):
        if self.iterable:
            if index is None:
                self._consume()
            else:
                self._advance(index=index)
        return self._results.pop(index)

    def remove(self, value):
        index = self.index(value)
        self._results.pop(index)

    def reverse(self):
        self._consume()
        self._results.reverse()

    def sort(self, *args, **kws):
        self._consume()
        self._results.sort(*args, **kws)<|MERGE_RESOLUTION|>--- conflicted
+++ resolved
@@ -79,73 +79,6 @@
     return message
 
 
-<<<<<<< HEAD
-def civis_filter(edges, feature, operator, score_value):
-    ''' Performs a match against the Civis API and retrieves the score for a
-    given user
-    '''
-    people_dict = {'people': {}}
-    for edge in edges:
-        user = edge.secondary
-        user_dict = {}
-        if user.birthday:
-            user_dict['birth_month'] = '%02d' % user.birthday.month
-            user_dict['birth_year'] = str(user.birthday.year)
-            user_dict['birth_day'] = '%02d' % user.birthday.day
-
-        if not user.state or not user.city:
-            continue
-
-        state = us.states.lookup(user.state)
-        user_dict['state'] = state.abbr if state else None
-        user_dict['city'] = user.city
-        user_dict['first_name'] = user.fname
-        user_dict['last_name'] = user.lname
-        people_dict['people'][user.fbid] = user_dict
-
-    try:
-        cm = matcher.CivisMatcher()
-        results = cm.bulk_match(people_dict)
-    except requests.RequestException:
-        logger.exception('Failed to contact Civis')
-        return []
-    except matcher.MatchException:
-        logger.exception('Matcher Error!')
-        return []
-
-    valid_ids = []
-    for key, value in results.items():
-        scores = getattr(value, 'scores', None) or {}
-        filter_feature = scores.get(feature) or {}
-        if scores and float(filter_feature.get(operator, 0)) >= float(score_value):
-            valid_ids.append(str(key))
-
-    return [x for x in edges if str(x.secondary.fbid) in valid_ids]
-
-
-def civis_s3_filter(edges, feature, operator, score_value):
-    cm = matcher.S3CivisMatcher(
-        settings.AWS.AWS_ACCESS_KEY_ID, settings.AWS.AWS_SECRET_ACCESS_KEY
-    )
-    results, missing_count = cm.cache_match(
-        [x.secondary.fbid for x in edges]
-    )
-    logger.debug('Missed the cache %s times', str(missing_count))
-    if missing_count > MAX_MISSING_CIVIS_MATCHES:
-        return civis_filter(edges, feature, operator, score_value)
-    else:
-        valid_ids = []
-        for key, value in results.items():
-            scores = getattr(value, 'scores', None) or {}
-            score = scores.get(feature) or {}
-            if score and float(score.get(operator, 0)) >= float(score_value):
-                valid_ids.append(str(key))
-
-        return [x for x in edges if str(x.secondary.fbid) in valid_ids]
-
-
-=======
->>>>>>> abb8ffbc
 class Timer(object):
     """used for inline profiling & debugging
 
